use core::ops::Range;
use core::convert::TryFrom;

/// A trait for parsing raw binary data.
///
/// This is a low-level, internal trait that should not be used directly.
pub trait FromData: Sized {
    /// Stores an object size in raw data.
    ///
    /// `mem::size_of` by default.
    ///
    /// Override when size of `Self` != size of a raw data.
    /// For example, when you are parsing `u16`, but storing it as `u8`.
    /// In this case `size_of::<Self>()` == 1, but `FromData::SIZE` == 2.
    const SIZE: usize = core::mem::size_of::<Self>();

    /// Parses an object from a raw data.
    ///
    /// This method **must** not panic and **must** not read past the bounds.
    fn parse(data: &[u8]) -> Self;
}

impl FromData for u8 {
    #[inline]
    fn parse(data: &[u8]) -> Self {
        data[0]
    }
}

impl FromData for i8 {
    #[inline]
    fn parse(data: &[u8]) -> Self {
        data[0] as i8
    }
}

impl FromData for u16 {
    #[inline]
    fn parse(data: &[u8]) -> Self {
        u16::from_be_bytes([data[0], data[1]])
    }
}

impl FromData for i16 {
    #[inline]
    fn parse(data: &[u8]) -> Self {
        i16::from_be_bytes([data[0], data[1]])
    }
}

impl FromData for u32 {
    #[inline]
    fn parse(data: &[u8]) -> Self {
        // For u32 it's faster to use TryInto, but for u16/i16 it's faster to index.
        use core::convert::TryInto;
        u32::from_be_bytes(data.try_into().unwrap())
    }
}

impl FromData for i32 {
    #[inline]
    fn parse(data: &[u8]) -> Self {
        // For i32 it's faster to use TryInto, but for u16/i16 it's faster to index.
        use core::convert::TryInto;
        i32::from_be_bytes(data.try_into().unwrap())
    }
}


// https://docs.microsoft.com/en-us/typography/opentype/spec/otff#data-types
#[derive(Clone, Copy, Debug)]
pub struct U24(pub u32);

impl FromData for U24 {
    const SIZE: usize = 3;

    #[inline]
    fn parse(data: &[u8]) -> Self {
        U24(u32::from(data[0]) << 16 | u32::from(data[1]) << 8 | u32::from(data[2]))
    }
}


/// A 16-bit signed fixed number with the low 14 bits of fraction (2.14).
#[derive(Clone, Copy, Debug)]
pub struct F2DOT14(pub i16);

impl F2DOT14 {
    /// Converts i16 to f32.
    #[inline]
    pub fn to_f32(&self) -> f32 {
        f32::from(self.0) / 16384.0
    }
}

impl FromData for F2DOT14 {
    #[inline]
    fn parse(data: &[u8]) -> Self {
        F2DOT14(i16::parse(data))
    }
}


/// A 32-bit signed fixed-point number (16.16).
#[derive(Clone, Copy, Debug)]
pub struct Fixed(pub f32);

impl FromData for Fixed {
    const SIZE: usize = 4;

    #[inline]
    fn parse(data: &[u8]) -> Self {
        // TODO: is it safe to cast?
        Fixed(i32::parse(data) as f32 / 65536.0)
    }
}


pub trait NumConv<T>: Sized {
    fn num_from(_: T) -> Self;
}

// Rust doesn't implement `From<u32> for usize`,
// because it has to support 16 bit targets.
// We don't, so we can allow this.
impl NumConv<u32> for usize {
    #[inline]
    fn num_from(v: u32) -> Self {
        debug_assert!(core::mem::size_of::<usize>() >= 4);
        v as usize
    }
}


/// Just like TryFrom<N>, but for numeric types not supported by the Rust's std.
pub trait TryNumConv<T>: Sized {
    fn try_num_from(_: T) -> Option<Self>;
}

impl TryNumConv<f32> for i16 {
    #[inline]
    fn try_num_from(v: f32) -> Option<Self> {
        i32::try_num_from(v).and_then(|v| i16::try_from(v).ok())
    }
}

impl TryNumConv<f32> for u16 {
    #[inline]
    fn try_num_from(v: f32) -> Option<Self> {
        i32::try_num_from(v).and_then(|v| u16::try_from(v).ok())
    }
}

impl TryNumConv<f32> for i32 {
    #[inline]
    fn try_num_from(v: f32) -> Option<Self> {
        // Based on https://github.com/rust-num/num-traits/blob/master/src/cast.rs

        // We can't represent `MIN-1` exactly, but there's no fractional part
        // at this magnitude, so we can just use a `MIN` inclusive boundary.
        const MIN: f32 = core::i32::MIN as f32;
        // We can't represent `MAX` exactly, but it will round up to exactly
        // `MAX+1` (a power of two) when we cast it.
        const MAX_P1: f32 = core::i32::MAX as f32;
        if v >= MIN && v < MAX_P1 {
            Some(v as i32)
        } else {
            None
        }
    }
}


/// A slice-like container that converts internal binary data only on access.
///
/// This is a low-level, internal structure that should not be used directly.
#[derive(Clone, Copy)]
pub struct LazyArray16<'a, T> {
    data: &'a [u8],
    data_type: core::marker::PhantomData<T>,
}

impl<T> Default for LazyArray16<'_, T> {
    #[inline]
    fn default() -> Self {
        LazyArray16 {
            data: &[],
            data_type: core::marker::PhantomData,
        }
    }
}

impl<'a, T: FromData> LazyArray16<'a, T> {
    /// Creates a new `LazyArray`.
    #[inline]
    pub fn new(data: &'a [u8]) -> Self {
        LazyArray16 {
            data,
            data_type: core::marker::PhantomData,
        }
    }

    pub(crate) fn at(&self, index: u16) -> T {
        let start = usize::from(index) * T::SIZE;
        let end = start + T::SIZE;
        T::parse(&self.data[start..end])
    }

    /// Returns a value at `index`.
    pub fn get(&self, index: u16) -> Option<T> {
        if index < self.len() {
            let start = usize::from(index) * T::SIZE;
            let end = start + T::SIZE;
            Some(T::parse(&self.data[start..end]))
        } else {
            None
        }
    }

    /// Returns the last value.
    #[inline]
    pub fn last(&self) -> Option<T> {
        if !self.is_empty() {
            self.get(self.len() - 1)
        } else {
            None
        }
    }

    /// Returns array's length.
    #[inline]
    pub fn slice(&self, range: Range<u16>) -> Option<Self> {
        let start = usize::from(range.start) * T::SIZE;
        let end = usize::from(range.end) * T::SIZE;
        Some(LazyArray16 {
            data: self.data.get(start..end)?,
            ..LazyArray16::default()
        })
    }

    /// Returns array's length.
    #[inline]
    pub fn len(&self) -> u16 {
        (self.data.len() / T::SIZE) as u16
    }

    /// Checks if array is empty.
    #[inline]
    pub fn is_empty(&self) -> bool {
        self.len() == 0
    }

    /// Performs a binary search by specified `key`.
    #[inline]
    pub fn binary_search(&self, key: &T) -> Option<(u16, T)>
        where T: Ord
    {
        self.binary_search_by(|p| p.cmp(key))
    }

    /// Performs a binary search using specified closure.
    #[inline]
    pub fn binary_search_by<F>(&self, mut f: F) -> Option<(u16, T)>
        where F: FnMut(&T) -> core::cmp::Ordering
    {
        // Based on Rust std implementation.

        use core::cmp::Ordering;

        let mut size = self.len();
        if size == 0 {
            return None;
        }

        let mut base = 0;
        while size > 1 {
            let half = size / 2;
            let mid = base + half;
            // mid is always in [0, size), that means mid is >= 0 and < size.
            // mid >= 0: by definition
            // mid < size: mid = size / 2 + size / 4 + size / 8 ...
            let cmp = f(&self.at(mid));
            base = if cmp == Ordering::Greater { base } else { mid };
            size -= half;
        }

        // base is always in [0, size) because base <= mid.
        let value = self.at(base);
        if f(&value) == Ordering::Equal { Some((base, value)) } else { None }
    }
}

impl<'a, T: FromData + core::fmt::Debug + Copy> core::fmt::Debug for LazyArray16<'a, T> {
    fn fmt(&self, f: &mut core::fmt::Formatter) -> core::fmt::Result {
        f.debug_list().entries(self.into_iter()).finish()
    }
}

impl<'a, T: FromData> IntoIterator for LazyArray16<'a, T> {
    type Item = T;
    type IntoIter = LazyArrayIter16<'a, T>;

    #[inline]
    fn into_iter(self) -> Self::IntoIter {
        LazyArrayIter16 {
            data: self,
            index: 0,
        }
    }
}


/// An iterator over `LazyArray16`.
#[derive(Clone, Copy)]
#[allow(missing_debug_implementations)]
pub struct LazyArrayIter16<'a, T> {
    data: LazyArray16<'a, T>,
    index: u16,
}

impl<T: FromData> Default for LazyArrayIter16<'_, T> {
    fn default() -> Self {
        LazyArrayIter16 {
            data: LazyArray16::new(&[]),
            index: 0,
        }
    }
}

impl<'a, T: FromData> Iterator for LazyArrayIter16<'a, T> {
    type Item = T;

    #[inline]
    fn next(&mut self) -> Option<Self::Item> {
        self.index += 1; // TODO: check
        self.data.get(self.index - 1)
    }

    #[inline]
    fn nth(&mut self, n: usize) -> Option<Self::Item> {
        self.data.get(u16::try_from(n).ok()?)
    }
}


/// A slice-like container that converts internal binary data only on access.
///
/// This is a low-level, internal structure that should not be used directly.
#[derive(Clone, Copy)]
pub struct LazyArray32<'a, T> {
    data: &'a [u8],
    data_type: core::marker::PhantomData<T>,
}

impl<T> Default for LazyArray32<'_, T> {
    #[inline]
    fn default() -> Self {
        LazyArray32 {
            data: &[],
            data_type: core::marker::PhantomData,
        }
    }
}

impl<'a, T: FromData> LazyArray32<'a, T> {
    /// Creates a new `LazyArray`.
    #[inline]
    pub fn new(data: &'a [u8]) -> Self {
        LazyArray32 {
            data,
            data_type: core::marker::PhantomData,
        }
    }

    pub(crate) fn at(&self, index: u32) -> T {
        let start = usize::num_from(index) * T::SIZE;
        let end = start + T::SIZE;
        T::parse(&self.data[start..end])
    }

    /// Returns a value at `index`.
    pub fn get(&self, index: u32) -> Option<T> {
        if index < self.len() {
            let start = usize::num_from(index) * T::SIZE;
            let end = start + T::SIZE;
            Some(T::parse(&self.data[start..end]))
        } else {
            None
        }
    }

    /// Returns array's length.
    #[inline]
    pub fn len(&self) -> u32 {
        (self.data.len() / T::SIZE) as u32
    }

    /// Performs a binary search using specified closure.
    #[inline]
    pub fn binary_search_by<F>(&self, mut f: F) -> Option<(u32, T)>
        where F: FnMut(&T) -> core::cmp::Ordering
    {
        // Based on Rust std implementation.

        use core::cmp::Ordering;

        let mut size = self.len();
        if size == 0 {
            return None;
        }

        let mut base = 0;
        while size > 1 {
            let half = size / 2;
            let mid = base + half;
            // mid is always in [0, size), that means mid is >= 0 and < size.
            // mid >= 0: by definition
            // mid < size: mid = size / 2 + size / 4 + size / 8 ...
            let cmp = f(&self.at(mid));
            base = if cmp == Ordering::Greater { base } else { mid };
            size -= half;
        }

        // base is always in [0, size) because base <= mid.
        let value = self.at(base);
        if f(&value) == Ordering::Equal { Some((base, value)) } else { None }
    }
}

impl<'a, T: FromData + core::fmt::Debug + Copy> core::fmt::Debug for LazyArray32<'a, T> {
    fn fmt(&self, f: &mut core::fmt::Formatter) -> core::fmt::Result {
        f.debug_list().entries(self.into_iter()).finish()
    }
}

impl<'a, T: FromData> IntoIterator for LazyArray32<'a, T> {
    type Item = T;
    type IntoIter = LazyArrayIter32<'a, T>;

    #[inline]
    fn into_iter(self) -> Self::IntoIter {
        LazyArrayIter32 {
            data: self,
            index: 0,
        }
    }
}


/// An iterator over `LazyArray32`.
#[derive(Clone, Copy)]
#[allow(missing_debug_implementations)]
pub struct LazyArrayIter32<'a, T> {
    data: LazyArray32<'a, T>,
    index: u32,
}

impl<'a, T: FromData> Iterator for LazyArrayIter32<'a, T> {
    type Item = T;

    #[inline]
    fn next(&mut self) -> Option<Self::Item> {
        self.index += 1; // TODO: check
        self.data.get(self.index - 1)
    }

    #[inline]
    fn count(self) -> usize {
        usize::num_from(self.data.len())
    }

    #[inline]
    fn nth(&mut self, n: usize) -> Option<Self::Item> {
        self.data.get(u32::try_from(n).ok()?)
    }
}


#[derive(Clone, Copy, Default)]
pub struct Stream<'a> {
    data: &'a [u8],
    offset: usize,
}

impl<'a> Stream<'a> {
    #[inline]
    pub fn new(data: &'a [u8]) -> Self {
        Stream {
            data,
            offset: 0,
        }
    }

    #[inline]
    pub fn new_at(data: &'a [u8], offset: usize) -> Self {
        Stream {
            data,
            offset,
        }
    }

    #[inline]
    pub fn at_end(&self) -> bool {
        self.offset >= self.data.len()
    }

    #[inline]
    pub fn jump_to_end(&mut self) {
        self.offset = self.data.len();
    }

    #[inline]
    pub fn offset(&self) -> usize {
        self.offset
    }

    #[inline]
    pub fn tail(&self) -> Option<&'a [u8]> {
        self.data.get(self.offset..self.data.len())
    }

    #[inline]
    pub fn skip<T: FromData>(&mut self) {
        self.offset += T::SIZE;
    }

    #[inline]
    pub fn advance(&mut self, len: usize) {
        self.offset += len;
    }

    #[inline]
    pub fn advance_checked(&mut self, len: usize) -> Option<()> {
        if self.offset + len <= self.data.len() {
            self.offset += len;
            Some(())
        } else {
            None
        }
    }

    #[inline]
    pub fn read<T: FromData>(&mut self) -> Option<T> {
        let start = self.offset;
        self.offset += T::SIZE;
        let end = self.offset;

        let data = self.data.get(start..end)?;
        Some(T::parse(data))
    }

    #[inline]
    pub fn read_at<T: FromData>(data: &[u8], mut offset: usize) -> Option<T> {
        let start = offset;
        offset += T::SIZE;
        let end = offset;

        let data = data.get(start..end)?;
        Some(T::parse(data))
    }

    #[inline]
    pub fn read_bytes(&mut self, len: usize) -> Option<&'a [u8]> {
        let start = self.offset;
        self.offset += len;
        self.data.get(start..self.offset)
    }

    #[inline]
    pub fn read_array16<T: FromData>(&mut self, count: u16) -> Option<LazyArray16<'a, T>> {
        let len = usize::from(count) * T::SIZE;

        let start = self.offset;
        self.offset += len;
        let data = self.data.get(start..self.offset)?;

        Some(LazyArray16::new(data))
    }

    #[inline]
    pub fn read_array32<T: FromData>(&mut self, count: u32) -> Option<LazyArray32<'a, T>> {
        let len = usize::num_from(count) * T::SIZE;

        let start = self.offset;
        self.offset += len;
        let data = self.data.get(start..self.offset)?;

        Some(LazyArray32::new(data))
    }

    #[inline]
    pub fn read_offsets16(&mut self, count: u16, data: &'a [u8]) -> Option<Offsets16<'a, Offset16>> {
        let offsets = self.read_array16(count)?;
        Some(Offsets16 { data, offsets })
    }
}


/// A "safe" stream.
///
/// Unlike `Stream`, `SafeStream` doesn't perform bounds checking on each read.
/// It leverages the type system, so we can sort of guarantee that
/// we do not read past the bounds.
///
/// For example, if we are iterating a `LazyArray` we already checked it's size
/// and we can't read past the bounds, so we can remove useless checks.
///
/// It's still not 100% guarantee, but it makes code easier to read and a bit faster.
/// And we still backed by the Rust's bounds checking.
#[derive(Clone, Copy, Default)]
pub struct SafeStream<'a> {
    data: &'a [u8],
    offset: usize,
}

impl<'a> SafeStream<'a> {
    #[inline]
    pub fn new(data: &'a [u8]) -> Self {
        SafeStream {
            data,
            offset: 0,
        }
    }

    #[inline]
    pub fn read<T: FromData>(&mut self) -> T {
        let start = self.offset;
        self.offset += T::SIZE;
        let end = self.offset;

        let data = &self.data[start..end];
        T::parse(data)
    }
}


pub trait Offset {
    fn to_usize(&self) -> usize;
    fn is_null(&self) -> bool { self.to_usize() == 0 }
}


#[derive(Clone, Copy, Debug)]
pub struct Offset16(pub u16);

impl Offset for Offset16 {
    fn to_usize(&self) -> usize {
        usize::from(self.0)
    }
}

impl FromData for Offset16 {
    #[inline]
    fn parse(data: &[u8]) -> Self {
        Offset16(SafeStream::new(data).read())
    }
}

impl FromData for Option<Offset16> {
    const SIZE: usize = Offset16::SIZE;

    #[inline]
    fn parse(data: &[u8]) -> Self {
        let offset = Offset16::parse(data);
        if offset.0 != 0 { Some(offset) } else { None }
    }
}


#[derive(Clone, Copy, Debug)]
pub struct Offset32(pub u32);

impl Offset for Offset32 {
    #[inline]
    fn to_usize(&self) -> usize {
        usize::num_from(self.0)
    }
}

impl FromData for Offset32 {
    #[inline]
    fn parse(data: &[u8]) -> Self {
        Offset32(SafeStream::new(data).read())
    }
}


impl FromData for Option<Offset32> {
    const SIZE: usize = Offset32::SIZE;

    #[inline]
    fn parse(data: &[u8]) -> Self {
        let offset = Offset32::parse(data);
        if offset.0 != 0 { Some(offset) } else { None }
    }
}


<<<<<<< HEAD
/// Array of offsets from beginning of `data`.
#[derive(Clone, Copy)]
pub struct Offsets16<'a, T: Offset> {
    data: &'a [u8],
    offsets: LazyArray16<'a, T>, // [Offset16/Offset32]
}

impl<'a, T: Offset + FromData> Offsets16<'a, T> {
    pub fn len(&self) -> u16 {
        self.offsets.len() as u16
    }

    fn at(&self, index: u16) -> T {
        self.offsets.at(index)
    }

    pub fn slice(&self, index: u16) -> Option<&'a [u8]> {
        let offset = self.offsets.at(index).to_usize();
        self.data.get(offset..self.data.len())
    }
}

impl<'a, T: Offset + FromData + Copy + core::fmt::Debug> core::fmt::Debug for Offsets16<'a, T> {
    fn fmt(&self, f: &mut core::fmt::Formatter) -> core::fmt::Result {
        write!(f, "{:?}", self.offsets)
    }
}


pub struct OffsetsIter16<'a, T: Offset + FromData> {
    offsets: Offsets16<'a, T>,
    index: u16,
}

impl<'a, T: Offset + FromData> IntoIterator for Offsets16<'a, T> {
    type Item = &'a [u8];
    type IntoIter = OffsetsIter16<'a, T>;

    #[inline]
    fn into_iter(self) -> Self::IntoIter {
        OffsetsIter16 {
            offsets: self,
            index: 0,
        }
    }
}

impl<'a, T: Offset + FromData> Iterator for OffsetsIter16<'a, T> {
    type Item = &'a [u8];

    fn next(&mut self) -> Option<Self::Item> {
        if self.index < self.offsets.len() {
            let idx = self.index;
            self.index += 1;

            // Skip NULL offsets.
            if self.offsets.at(idx).is_null() {
                return self.next();
            }

            self.offsets.slice(idx)
        } else {
            None
        }
    }
}

=======
>>>>>>> 36919f8a
#[inline]
pub fn i16_bound(min: i16, val: i16, max: i16) -> i16 {
    use core::cmp;
    cmp::max(min, cmp::min(max, val))
}

#[inline]
pub fn f32_bound(min: f32, val: f32, max: f32) -> f32 {
    debug_assert!(min.is_finite());
    debug_assert!(val.is_finite());
    debug_assert!(max.is_finite());

    if val > max {
        return max;
    } else if val < min {
        return min;
    }

    val
}<|MERGE_RESOLUTION|>--- conflicted
+++ resolved
@@ -696,7 +696,6 @@
 }
 
 
-<<<<<<< HEAD
 /// Array of offsets from beginning of `data`.
 #[derive(Clone, Copy)]
 pub struct Offsets16<'a, T: Offset> {
@@ -764,8 +763,7 @@
     }
 }
 
-=======
->>>>>>> 36919f8a
+
 #[inline]
 pub fn i16_bound(min: i16, val: i16, max: i16) -> i16 {
     use core::cmp;
