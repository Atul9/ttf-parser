--- conflicted
+++ resolved
@@ -927,20 +927,19 @@
         try_opt_or!(self.os_2, false).is_oblique()
     }
 
-<<<<<<< HEAD
+    /// Checks that font is vertical.
+    ///
+    /// Simply checks the presence of a `vhea` table.
+    #[inline]
+    pub fn is_vertical(&self) -> bool {
+        self.vhea.is_some()
+    }
+
     /// Checks if font is a variable font.
     #[inline]
     pub fn is_variable(&self) -> bool {
         // `fvar::Table::parse` already checked that `axisCount` is non-zero.
         self.fvar.is_some()
-=======
-    /// Checks that font is vertical.
-    ///
-    /// Simply checks the presence of a `vhea` table.
-    #[inline]
-    pub fn is_vertical(&self) -> bool {
-        self.vhea.is_some()
->>>>>>> 2d0c243a
     }
 
     /// Returns font's weight.
@@ -1006,49 +1005,11 @@
             }
         }
 
-<<<<<<< HEAD
-        self.hhea.line_gap()
-    }
-
-    // TODO: should we automatically use the vhea?
-
-    /// Returns font's vertical ascender value.
-    ///
-    /// Returns `None` when `vhea` table is not present.
-    #[inline]
-    pub fn vertical_ascender(&self) -> Option<i16> {
-        self.vhea.map(|table| table.ascender())
-    }
-
-    /// Returns font's vertical descender value.
-    ///
-    /// Returns `None` when `vhea` table is not present.
-    #[inline]
-    pub fn vertical_descender(&self) -> Option<i16> {
-        self.vhea.map(|table| table.descender())
-    }
-
-    /// Returns font's vertical height.
-    ///
-    /// Returns `None` when `vhea` table is not present.
-    #[inline]
-    pub fn vertical_height(&self) -> Option<i16> {
-        Some(self.vertical_ascender()? - self.vertical_descender()?)
-    }
-
-    /// Returns font's vertical line gap.
-    ///
-    /// Returns `None` when `vhea` table is not present.
-    #[inline]
-    pub fn vertical_line_gap(&self) -> Option<i16> {
-        self.vhea.map(|table| table.line_gap())
-=======
         if let Some(vhea) = self.vhea {
             vhea.line_gap()
         } else {
             self.hhea.line_gap()
         }
->>>>>>> 2d0c243a
     }
 
     /// Returns glyphs index to location format.
@@ -1074,11 +1035,7 @@
         }
     }
 
-<<<<<<< HEAD
-    /// Returns font's X height.
-=======
     /// Returns font's x height.
->>>>>>> 2d0c243a
     ///
     /// Returns `None` when OS/2 table is not present or when its version is < 2.
     #[inline]
@@ -1175,49 +1132,9 @@
 
     // TODO: maybe fallback to bbox when no hmtx/vmtx?
 
-<<<<<<< HEAD
-    /// Returns glyph's variation offset for horizontal advance using
-    /// [Horizontal Metrics Variations Table](https://docs.microsoft.com/en-us/typography/opentype/spec/hvar).
-    ///
-    /// The number of `coordinates` should be the same as the amount of `variation_axes()`.
-    ///
-    /// Returns `None` when `HVAR` table is not present or invalid.
-    pub fn glyph_hor_advance_variation(
-        &self,
-        glyph_id: GlyphId,
-        coordinates: &[NormalizedCoord],
-    ) -> Option<f32> {
-        hvar::glyph_advance_variation(self.hvar?, glyph_id, coordinates)
-    }
-
-    /// Returns glyph's horizontal side bearing using
-    /// [Horizontal Metrics Table](https://docs.microsoft.com/en-us/typography/opentype/spec/hmtx).
-    #[inline]
-    pub fn glyph_hor_side_bearing(&self, glyph_id: GlyphId) -> Option<i16> {
-        self.hmtx.and_then(|hmtx| hmtx.side_bearing(glyph_id))
-    }
-
-    /// Returns glyph's variation offset for horizontal side bearing using
-    /// [Horizontal Metrics Variations Table](https://docs.microsoft.com/en-us/typography/opentype/spec/hvar).
-    ///
-    /// The number of `coordinates` should be the same as the amount of `variation_axes()`.
-    ///
-    /// Returns `None` when `HVAR` table is not present or invalid.
-    pub fn glyph_hor_side_bearing_variation(
-        &self,
-        glyph_id: GlyphId,
-        coordinates: &[NormalizedCoord],
-    ) -> Option<f32> {
-        hvar::glyph_side_bearing_variation(self.hvar?, glyph_id, coordinates)
-    }
-
-    /// Returns glyph's vertical advance using
-    /// [Vertical Metrics Table](https://docs.microsoft.com/en-us/typography/opentype/spec/vmtx).
-=======
     /// Returns glyph's advance using.
     ///
     /// Supports both horizontal and vertical fonts.
->>>>>>> 2d0c243a
     #[inline]
     pub fn glyph_advance(&self, glyph_id: GlyphId) -> Option<u16> {
         if self.is_vertical() {
@@ -1227,28 +1144,9 @@
         }
     }
 
-<<<<<<< HEAD
-    /// Returns glyph's variation offset for vertical advance using
-    /// [Vertical Metrics Variations Table](https://docs.microsoft.com/en-us/typography/opentype/spec/vvar).
-    ///
-    /// The number of `coordinates` should be the same as the amount of `variation_axes()`.
-    ///
-    /// Returns `None` when `VVAR` table is not present or invalid.
-    pub fn glyph_ver_advance_variation(
-        &self,
-        glyph_id: GlyphId,
-        coordinates: &[NormalizedCoord],
-    ) -> Option<f32> {
-        crate::hvar::glyph_advance_variation(self.vvar?, glyph_id, coordinates)
-    }
-
-    /// Returns glyph's vertical side bearing using
-    /// [Vertical Metrics Table](https://docs.microsoft.com/en-us/typography/opentype/spec/vmtx).
-=======
     /// Returns glyph's side bearing using.
     ///
     /// Supports both horizontal and vertical fonts.
->>>>>>> 2d0c243a
     #[inline]
     pub fn glyph_side_bearing(&self, glyph_id: GlyphId) -> Option<i16> {
         if self.is_vertical() {
@@ -1256,20 +1154,6 @@
         } else {
             self.hmtx.and_then(|hmtx| hmtx.side_bearing(glyph_id))
         }
-    }
-
-    /// Returns glyph's variation offset for vertical side bearing using
-    /// [Vertical Metrics Variations Table](https://docs.microsoft.com/en-us/typography/opentype/spec/vvar).
-    ///
-    /// The number of `coordinates` should be the same as the amount of `variation_axes()`.
-    ///
-    /// Returns `None` when `VVAR` table is not present or invalid.
-    pub fn glyph_ver_side_bearing_variation(
-        &self,
-        glyph_id: GlyphId,
-        coordinates: &[NormalizedCoord],
-    ) -> Option<f32> {
-        crate::hvar::glyph_side_bearing_variation(self.vvar?, glyph_id, coordinates)
     }
 
     /// Returns a vertical origin of a glyph according to
