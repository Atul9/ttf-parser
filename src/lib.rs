--- conflicted
+++ resolved
@@ -73,48 +73,18 @@
     ($($arg:tt)+) => () // do nothing
 }
 
-<<<<<<< HEAD
-mod avar;
-mod cff2;
-mod cff;
-mod cmap;
-mod fvar;
-mod gdef;
 mod ggg;
-mod glyf;
-mod gpos;
-mod gsub;
-mod gvar;
-mod hmtx;
-mod hvar;
-mod kern;
-mod loca;
-mod maxp;
-mod mvar;
-mod name;
-mod os2;
-=======
-mod ggg;
->>>>>>> 77ba2a0c
 mod parser;
 mod raw;
-<<<<<<< HEAD
-mod vorg;
+mod tables;
 mod var_store;
-=======
-mod tables;
->>>>>>> 77ba2a0c
 
 #[cfg(feature = "std")]
 mod writer;
 
-<<<<<<< HEAD
+use tables::*;
 use parser::{Stream, SafeStream, Offset, NumConv, TryNumConv, i16_bound, f32_bound};
 pub use fvar::{VariationAxes, VariationAxis};
-=======
-use tables::*;
-use parser::{Stream, SafeStream, Offset, FromData, NumConv};
->>>>>>> 77ba2a0c
 pub use gdef::GlyphClass;
 pub use ggg::*;
 pub use gpos::PositioningTable;
