--- conflicted
+++ resolved
@@ -57,15 +57,6 @@
             None => return $ret,
         }
     };
-}
-
-macro_rules! matches {
-    ($expression:expr, $( $pattern:pat )|+ $( if $guard: expr )?) => {
-        match $expression {
-            $( $pattern )|+ $( if $guard )? => true,
-            _ => false
-        }
-    }
 }
 
 mod ggg;
@@ -1176,7 +1167,6 @@
         try_opt_or!(self.gdef, false).is_mark_glyph(glyph_id, set_index)
     }
 
-<<<<<<< HEAD
     /// Returns a reference to a [Glyph Positioning Table](https://docs.microsoft.com/en-us/typography/opentype/spec/gpos).
     pub fn positioning_table(&self) -> Option<PositioningTable<'a>> {
         self.gpos.map(|table| PositioningTable { table })
@@ -1187,8 +1177,6 @@
         self.gsub.map(|table| SubstitutionTable { table })
     }
 
-=======
->>>>>>> 72681c0f
     /// Returns a iterator over kerning subtables.
     ///
     /// Supports both
