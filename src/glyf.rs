// https://docs.microsoft.com/en-us/typography/opentype/spec/glyf

// This module is a heavily modified version of https://github.com/raphlinus/font-rs

use core::num::NonZeroU16;

<<<<<<< HEAD
use crate::{Font, GlyphId, OutlineBuilder, Rect, BBox};
use crate::parser::{Stream, F2DOT14, FromData, LazyArrayIter};

pub(crate) struct Builder<'a> {
    pub builder: &'a mut dyn OutlineBuilder,
    pub transform: Transform,
    pub is_default_ts: bool, // `bool` is faster than `Option` or `is_default`.
    pub bbox: Option<BBox>, // Used only by `gvar`.
    pub first_oncurve: Option<Point>,
    pub first_offcurve: Option<Point>,
    pub last_offcurve: Option<Point>,
=======
use crate::parser::{Stream, F2DOT14, FromData};
use crate::{loca, GlyphId, OutlineBuilder, Rect};

struct Builder<'a> {
    builder: &'a mut dyn OutlineBuilder,
    transform: Transform,
    is_default_ts: bool, // `bool` is faster than `Option` or `is_default`.
>>>>>>> f792e3d8
}

impl<'a> Builder<'a> {
    #[inline]
    pub fn new(transform: Transform, bbox: Option<BBox>, builder: &'a mut dyn OutlineBuilder) -> Self {
        Builder {
            builder,
            transform,
            is_default_ts: transform.is_default(),
            bbox,
            first_oncurve: None,
            first_offcurve: None,
            last_offcurve: None,
        }
    }

    #[inline]
    fn move_to(&mut self, mut x: f32, mut y: f32) {
        if !self.is_default_ts {
            self.transform.apply_to(&mut x, &mut y);
        }

        if let Some(ref mut bbox) = self.bbox {
            bbox.extend_by(x, y);
        }

        self.builder.move_to(x, y);
    }

    #[inline]
    fn line_to(&mut self, mut x: f32, mut y: f32) {
        if !self.is_default_ts {
            self.transform.apply_to(&mut x, &mut y);
        }

        if let Some(ref mut bbox) = self.bbox {
            bbox.extend_by(x, y);
        }

        self.builder.line_to(x, y);
    }

    #[inline]
    fn quad_to(&mut self, mut x1: f32, mut y1: f32, mut x: f32, mut y: f32) {
        if !self.is_default_ts {
            self.transform.apply_to(&mut x1, &mut y1);
            self.transform.apply_to(&mut x, &mut y);
        }

        if let Some(ref mut bbox) = self.bbox {
            bbox.extend_by(x1, y1);
            bbox.extend_by(x, y);
        }

        self.builder.quad_to(x1, y1, x, y);
    }

    // Useful links:
    //
    // - https://developer.apple.com/fonts/TrueType-Reference-Manual/RM01/Chap1.html
    // - https://stackoverflow.com/a/20772557
    pub fn push_point(&mut self, x: f32, y: f32, on_curve_point: bool, last_point: bool) {
        let p = Point { x, y };
        if self.first_oncurve.is_none() {
            if on_curve_point {
                self.first_oncurve = Some(p);
                self.move_to(p.x, p.y);
            } else {
                if let Some(offcurve) = self.first_offcurve {
                    let mid = offcurve.lerp(p, 0.5);
                    self.first_oncurve = Some(mid);
                    self.last_offcurve = Some(p);
                    self.move_to(mid.x, mid.y);
                } else {
                    self.first_offcurve = Some(p);
                }
            }
        } else {
            match (self.last_offcurve, on_curve_point) {
                (Some(offcurve), true) => {
                    self.last_offcurve = None;
                    self.quad_to(offcurve.x, offcurve.y, p.x, p.y);
                }
                (Some(offcurve), false) => {
                    self.last_offcurve = Some(p);
                    let mid = offcurve.lerp(p, 0.5);
                    self.quad_to(offcurve.x, offcurve.y, mid.x, mid.y);
                }
                (None, true) => {
                    self.line_to(p.x, p.y);
                }
                (None, false) => {
                    self.last_offcurve = Some(p);
                }
            }
        }

        if last_point {
            self.finish_contour();
        }
    }

    fn finish_contour(&mut self) {
        if let (Some(offcurve1), Some(offcurve2)) = (self.first_offcurve, self.last_offcurve) {
            self.last_offcurve = None;
            let mid = offcurve2.lerp(offcurve1, 0.5);
            self.quad_to(offcurve2.x, offcurve2.y, mid.x, mid.y);
        }

        if let (Some(p), Some(offcurve1)) = (self.first_oncurve, self.first_offcurve) {
            self.quad_to(offcurve1.x, offcurve1.y, p.x, p.y);
        } else if let (Some(p), Some(offcurve2)) = (self.first_oncurve, self.last_offcurve) {
            self.quad_to(offcurve2.x, offcurve2.y, p.x, p.y);
        } else if let Some(p) = self.first_oncurve {
            self.line_to(p.x, p.y);
        }

        self.first_oncurve = None;
        self.first_offcurve = None;
        self.last_offcurve = None;

        self.builder.close();
    }
}


// https://docs.microsoft.com/en-us/typography/opentype/spec/glyf#simple-glyph-description
#[derive(Clone, Copy, Default)]
pub struct SimpleGlyphFlags(pub u8);

impl SimpleGlyphFlags {
    #[inline] pub fn on_curve_point(self) -> bool { self.0 & 0x01 != 0 }
    #[inline] pub fn x_short(self) -> bool { self.0 & 0x02 != 0 }
    #[inline] pub fn y_short(self) -> bool { self.0 & 0x04 != 0 }
    #[inline] pub fn repeat_flag(self) -> bool { self.0 & 0x08 != 0 }
    #[inline] pub fn x_is_same_or_positive_short(self) -> bool { self.0 & 0x10 != 0 }
    #[inline] pub fn y_is_same_or_positive_short(self) -> bool { self.0 & 0x20 != 0 }
}

impl FromData for SimpleGlyphFlags {
    #[inline]
    fn parse(data: &[u8]) -> Self {
        SimpleGlyphFlags(data[0])
    }
}


// https://docs.microsoft.com/en-us/typography/opentype/spec/glyf#composite-glyph-description
#[derive(Clone, Copy)]
pub struct CompositeGlyphFlags(u16);

impl CompositeGlyphFlags {
    #[inline] pub fn arg_1_and_2_are_words(self) -> bool { self.0 & 0x0001 != 0 }
    #[inline] pub fn args_are_xy_values(self) -> bool { self.0 & 0x0002 != 0 }
    #[inline] pub fn we_have_a_scale(self) -> bool { self.0 & 0x0008 != 0 }
    #[inline] pub fn more_components(self) -> bool { self.0 & 0x0020 != 0 }
    #[inline] pub fn we_have_an_x_and_y_scale(self) -> bool { self.0 & 0x0040 != 0 }
    #[inline] pub fn we_have_a_two_by_two(self) -> bool { self.0 & 0x0080 != 0 }
}

impl FromData for CompositeGlyphFlags {
    #[inline]
    fn parse(data: &[u8]) -> Self {
        CompositeGlyphFlags(u16::parse(data))
    }
}


#[inline]
pub fn f32_bound(min: f32, val: f32, max: f32) -> f32 {
    debug_assert!(min.is_finite());
    debug_assert!(val.is_finite());
    debug_assert!(max.is_finite());

    if val > max {
        return max;
    } else if val < min {
        return min;
    }

    val
}

// It's not defined in the spec, so we are using our own value.
pub const MAX_COMPONENTS: u8 = 32;

<<<<<<< HEAD
impl<'a> Font<'a> {
    pub(crate) fn glyf_glyph_outline(
        &self,
        glyph_id: GlyphId,
        builder: &mut dyn OutlineBuilder,
    ) -> Option<Rect> {
        let mut b = Builder::new(Transform::default(), None, builder);
        let glyph_data = self.glyph_data(glyph_id)?;
        self.outline_impl(glyph_data, 0, &mut b)
    }
=======
#[inline]
pub fn outline(
    loca_table: loca::Table,
    glyf_table: &[u8],
    glyph_id: GlyphId,
    builder: &mut dyn OutlineBuilder,
) -> Option<Rect> {
    let mut b = Builder {
        builder,
        transform: Transform::default(),
        is_default_ts: true,
    };

    let range = loca_table.glyph_range(glyph_id)?;
    let glyph_data = glyf_table.get(range)?;

    outline_impl(loca_table, glyf_table, glyph_data, 0, &mut b)
}

#[inline]
pub fn glyph_bbox(
    loca_table: loca::Table,
    glyf_table: &[u8],
    glyph_id: GlyphId,
) -> Option<Rect> {
    let range = loca_table.glyph_range(glyph_id)?;
    let glyph_data = glyf_table.get(range)?;
    let mut s = Stream::new(glyph_data);
    s.skip::<i16>(); // number_of_contours
    // It's faster to parse the rect directly, instead of using `FromData`.
    Some(Rect {
        x_min: s.read()?,
        y_min: s.read()?,
        x_max: s.read()?,
        y_max: s.read()?,
    })
}
>>>>>>> f792e3d8


fn outline_impl(
    loca_table: loca::Table,
    glyf_table: &[u8],
    data: &[u8],
    depth: u8,
    builder: &mut Builder,
) -> Option<Rect> {
    if depth >= MAX_COMPONENTS {
        warn!("Recursion detected in the 'glyf' table.");
        return None;
    }

<<<<<<< HEAD
    pub(crate) fn glyph_data(&self, glyph_id: GlyphId) -> Option<&[u8]> {
        let range = self.glyph_range(glyph_id)?;
        let data = self.glyf?;
        data.get(range)
=======
    let mut s = Stream::new(data);
    let number_of_contours: i16 = s.read()?;
    // It's faster to parse the rect directly, instead of using `FromData`.
    let rect = Rect {
        x_min: s.read()?,
        y_min: s.read()?,
        x_max: s.read()?,
        y_max: s.read()?,
    };

    if number_of_contours > 0 {
        let number_of_contours = NonZeroU16::new(number_of_contours as u16)?;
        parse_simple_outline(s.tail()?, number_of_contours, builder)?;
    } else if number_of_contours < 0 {
        parse_composite_outline(loca_table, glyf_table, s.tail()?, depth + 1, builder)?;
    } else {
        // An empty glyph.
        return None;
>>>>>>> f792e3d8
    }

    Some(rect)
}

#[inline(never)]
fn parse_simple_outline(
    glyph_data: &[u8],
    number_of_contours: NonZeroU16,
    builder: &mut Builder,
) -> Option<()> {
    let mut s = Stream::new(glyph_data);
    let endpoints = s.read_array::<u16, u16>(number_of_contours.get())?;

    let points_total = {
        let last_point = endpoints.last()?;
        // Prevent overflow.
        last_point.checked_add(1)?
    };

    // Skip instructions byte code.
    let instructions_len: u16 = s.read()?;
    s.advance(instructions_len);

    let flags_offset = s.offset();
    let x_coords_len = resolve_x_coords_len(&mut s, points_total)?;
    let x_coords_offset = s.offset();
    let y_coords_offset = x_coords_offset + usize::from(x_coords_len);

    let mut points = GlyphPoints {
        flags: Stream::new(glyph_data.get(flags_offset..x_coords_offset)?),
        x_coords: Stream::new(glyph_data.get(x_coords_offset..y_coords_offset)?),
        y_coords: Stream::new(glyph_data.get(y_coords_offset..glyph_data.len())?),
        points_left: points_total,
        flag_repeats: 0,
        last_flags: SimpleGlyphFlags(0),
        x: 0,
        y: 0,
    };

    let mut total = 0u16;
    let mut last = 0u16;
    for n in endpoints {
        if n < last {
            // Endpoints must be in increasing order.
            break;
        }
        last = n;

        // Check for overflow.
        if n == core::u16::MAX {
            break;
        }

<<<<<<< HEAD
        if number_of_contours > 0 {
            // Simple glyph.
            let number_of_contours = NonZeroU16::new(number_of_contours as u16)?;
            for point in parse_simple_outline(s.tail()?, number_of_contours)? {
                builder.push_point(point.x as f32, point.y as f32, point.on_curve_point, point.last_point);
            }
        } else if number_of_contours < 0 {
            // Composite glyph.
            for comp in CompositeGlyphIter::new(s.tail()?) {
                if let Some(glyph_data) = self.glyph_data(comp.glyph_id) {
                    let transform = Transform::combine(builder.transform, comp.transform);
                    let mut b = Builder::new(transform, builder.bbox, builder.builder);
                    self.outline_impl(glyph_data, depth + 1, &mut b)?;
                }
            }
        } else {
            // An empty glyph.
            return None;
=======
        let n = n + 1 - total;

        // Contour must have at least 2 points.
        if n >= 2 {
            points_to_contour(points.by_ref().take(usize::from(n)), builder);
>>>>>>> f792e3d8
        }

        total += n;
    }
}

<<<<<<< HEAD
#[inline(never)]
pub fn parse_simple_outline(
    glyph_data: &[u8],
    number_of_contours: NonZeroU16,
) -> Option<GlyphPoints> {
    let mut s = Stream::new(glyph_data);
    let endpoints = s.read_array::<u16, u16>(number_of_contours.get())?;

    let points_total = endpoints.last()?.checked_add(1)?;

    // Skip instructions byte code.
    let instructions_len: u16 = s.read()?;
    s.advance(instructions_len);

    let flags_offset = s.offset();
    let x_coords_len = resolve_x_coords_len(&mut s, points_total)?;
    let x_coords_offset = s.offset();
    let y_coords_offset = x_coords_offset + x_coords_len as usize;

    let mut endpoints = endpoints.into_iter();
    let contour_points_left = endpoints.next()?;

    if contour_points_left < 2 && number_of_contours.get() == 1 {
        return Some(GlyphPoints::default());
    }

    Some(GlyphPoints {
        endpoints: endpoints.into_iter(),
        flags: Stream::new(glyph_data.get(flags_offset..x_coords_offset)?),
        x_coords: Stream::new(glyph_data.get(x_coords_offset..y_coords_offset)?),
        y_coords: Stream::new(glyph_data.get(y_coords_offset..glyph_data.len())?),
        points_left: points_total,
        last_point_index: 0,
        contour_points_left,
        current_contour: 0,
        flag_repeats: 0,
        last_flags: SimpleGlyphFlags(0),
        x: 0,
        y: 0,
    })
}

/// Resolves the X coordinates length.
///
/// The length depends on *Simple Glyph Flags*, so we have to process them all to find it.
pub fn resolve_x_coords_len(
    s: &mut Stream,
    points_total: u16,
) -> Option<u16> {
    let mut flags_left = points_total;
    let mut x_coords_len = 0u16;
    while flags_left > 0 {
        let flags: SimpleGlyphFlags = s.read()?;

        // The number of times a glyph point repeats.
        let repeats = if flags.repeat_flag() {
            let repeats: u8 = s.read()?;
            repeats as u16 + 1
        } else {
            1
        };

        if flags.x_short() {
            // Coordinate is 1 byte long.
            x_coords_len = x_coords_len.checked_add(repeats)?;
        } else if !flags.x_is_same_or_positive_short() {
            // Coordinate is 2 bytes long.
            x_coords_len = x_coords_len.checked_add(repeats * 2)?;
        }

        // Check for overflow.
        // Do not use checked_sub, because it's very slow for some reasons.
        if repeats <= flags_left {
            flags_left -= repeats;
        } else {
            return None;
        }
    }

    Some(x_coords_len)
=======
    Some(())
}

/// Resolves the X coordinates length.
///
/// The length depends on *Simple Glyph Flags*, so we have to process them all to find it.
fn resolve_x_coords_len(
    s: &mut Stream,
    points_total: u16,
) -> Option<u16> {
    let mut flags_left = points_total;
    let mut x_coords_len = 0u16;
    while flags_left > 0 {
        let flags: SimpleGlyphFlags = s.read()?;

        // The number of times a glyph point repeats.
        let repeats = if flags.repeat_flag() {
            let repeats: u8 = s.read()?;
            u16::from(repeats) + 1
        } else {
            1
        };

        if flags.x_short() {
            // Coordinate is 1 byte long.
            x_coords_len = x_coords_len.checked_add(repeats)?;
        } else if !flags.x_is_same_or_positive_short() {
            // Coordinate is 2 bytes long.
            x_coords_len = x_coords_len.checked_add(repeats * 2)?;
        }

        // Check for overflow.
        // Do not use checked_sub, because it's very slow for some reasons.
        if repeats <= flags_left {
            flags_left -= repeats;
        } else {
            return None;
        }
    }

    Some(x_coords_len)
}

/// Useful links:
///
/// - https://developer.apple.com/fonts/TrueType-Reference-Manual/RM01/Chap1.html
/// - https://stackoverflow.com/a/20772557
fn points_to_contour(
    points: core::iter::Take<&mut GlyphPoints>,
    builder: &mut Builder,
) {
    let mut first_oncurve: Option<Point> = None;
    let mut first_offcurve: Option<Point> = None;
    let mut last_offcurve: Option<Point> = None;
    for point in points {
        let p = Point { x: f32::from(point.x), y: f32::from(point.y) };
        if first_oncurve.is_none() {
            if point.on_curve_point {
                first_oncurve = Some(p);
                builder.move_to(p.x, p.y);
            } else {
                if let Some(offcurve) = first_offcurve {
                    let mid = offcurve.lerp(p, 0.5);
                    first_oncurve = Some(mid);
                    last_offcurve = Some(p);
                    builder.move_to(mid.x, mid.y);
                } else {
                    first_offcurve = Some(p);
                }
            }
        } else {
            match (last_offcurve, point.on_curve_point) {
                (Some(offcurve), true) => {
                    last_offcurve = None;
                    builder.quad_to(offcurve.x, offcurve.y, p.x, p.y);
                }
                (Some(offcurve), false) => {
                    last_offcurve = Some(p);
                    let mid = offcurve.lerp(p, 0.5);
                    builder.quad_to(offcurve.x, offcurve.y, mid.x, mid.y);
                }
                (None, true) => {
                    builder.line_to(p.x, p.y);
                }
                (None, false) => {
                    last_offcurve = Some(p);
                }
            }
        }
    }

    if let (Some(offcurve1), Some(offcurve2)) = (first_offcurve, last_offcurve) {
        last_offcurve = None;
        let mid = offcurve2.lerp(offcurve1, 0.5);
        builder.quad_to(offcurve2.x, offcurve2.y, mid.x, mid.y);
    }

    if let (Some(p), Some(offcurve1)) = (first_oncurve, first_offcurve) {
        builder.quad_to(offcurve1.x, offcurve1.y, p.x, p.y);
    } else if let (Some(p), Some(offcurve2)) = (first_oncurve, last_offcurve) {
        builder.quad_to(offcurve2.x, offcurve2.y, p.x, p.y);
    } else if let Some(p) = first_oncurve {
        builder.line_to(p.x, p.y);
    }

    builder.close();
}

#[inline(never)]
fn parse_composite_outline(
    loca_table: loca::Table,
    glyf_table: &[u8],
    glyph_data: &[u8],
    depth: u8,
    builder: &mut Builder,
) -> Option<()> {
    if depth >= MAX_COMPONENTS {
        warn!("Recursion detected in the 'glyf' table.");
        return None;
    }

    let mut s = Stream::new(glyph_data);
    let flags: CompositeGlyphFlags = s.read()?;
    let glyph_id: GlyphId = s.read()?;

    let mut ts = Transform::default();

    if flags.args_are_xy_values() {
        if flags.arg_1_and_2_are_words() {
            ts.e = f32::from(s.read::<i16>()?);
            ts.f = f32::from(s.read::<i16>()?);
        } else {
            ts.e = f32::from(s.read::<i8>()?);
            ts.f = f32::from(s.read::<i8>()?);
        }
    }

    if flags.we_have_a_two_by_two() {
        ts.a = s.read::<F2DOT14>()?.0;
        ts.b = s.read::<F2DOT14>()?.0;
        ts.c = s.read::<F2DOT14>()?.0;
        ts.d = s.read::<F2DOT14>()?.0;
    } else if flags.we_have_an_x_and_y_scale() {
        ts.a = s.read::<F2DOT14>()?.0;
        ts.d = s.read::<F2DOT14>()?.0;
    } else if flags.we_have_a_scale() {
        // 'If the bit WE_HAVE_A_SCALE is set, the scale value is read in 2.14 format.
        // The value can be between -2 to almost +2.'
        ts.a = f32_bound(-2.0, s.read::<F2DOT14>()?.0, 2.0);
        ts.d = ts.a;
    }

    if let Some(range) = loca_table.glyph_range(glyph_id) {
        if let Some(glyph_data) = glyf_table.get(range) {
            let transform = Transform::combine(builder.transform, ts);
            let mut b = Builder {
                builder: builder.builder,
                transform,
                is_default_ts: transform.is_default(),
            };

            outline_impl(loca_table, glyf_table, glyph_data, depth + 1, &mut b)?;
        }
    }

    if flags.more_components() {
        if depth < MAX_COMPONENTS {
            parse_composite_outline(loca_table, glyf_table, s.tail()?, depth + 1, builder)?;
        }
    }

    Some(())
>>>>>>> f792e3d8
}


#[derive(Clone, Copy)]
pub struct Transform {
    pub a: f32, pub b: f32, pub c: f32,
    pub d: f32, pub e: f32, pub f: f32,
}

impl Transform {
    #[inline]
    pub fn new_translate(tx: f32, ty: f32) -> Self {
        Transform { a: 1.0, b: 0.0, c: 0.0, d: 1.0, e: tx, f: ty }
    }

    #[inline]
    pub fn combine(ts1: Self, ts2: Self) -> Self {
        Transform {
            a: ts1.a * ts2.a + ts1.c * ts2.b,
            b: ts1.b * ts2.a + ts1.d * ts2.b,
            c: ts1.a * ts2.c + ts1.c * ts2.d,
            d: ts1.b * ts2.c + ts1.d * ts2.d,
            e: ts1.a * ts2.e + ts1.c * ts2.f + ts1.e,
            f: ts1.b * ts2.e + ts1.d * ts2.f + ts1.f,
        }
    }

    #[inline]
    pub fn apply_to(&self, x: &mut f32, y: &mut f32) {
        let tx = *x;
        let ty = *y;
        *x = self.a * tx + self.c * ty + self.e;
        *y = self.b * tx + self.d * ty + self.f;
    }

    #[inline]
    pub fn is_default(&self) -> bool {
        // A direct float comparison is fine in our case.
           self.a == 1.0
        && self.b == 0.0
        && self.c == 0.0
        && self.d == 1.0
        && self.e == 0.0
        && self.f == 0.0
    }
}

impl Default for Transform {
    #[inline]
    fn default() -> Self {
        Transform { a: 1.0, b: 0.0, c: 0.0, d: 1.0, e: 0.0, f: 0.0 }
    }
}

impl core::fmt::Debug for Transform {
    fn fmt(&self, f: &mut core::fmt::Formatter) -> core::fmt::Result {
        write!(f, "Transform({} {} {} {} {} {})", self.a, self.b, self.c, self.d, self.e, self.f)
    }
}


pub struct CompositeGlyphInfo {
    pub glyph_id: GlyphId,
    pub transform: Transform,
    pub flags: CompositeGlyphFlags,
}


#[derive(Clone)]
pub struct CompositeGlyphIter<'a> {
    stream: Stream<'a>,
}

impl<'a> CompositeGlyphIter<'a> {
    pub fn new(data: &'a [u8]) -> Self {
        CompositeGlyphIter { stream: Stream::new(data) }
    }
}

impl<'a> Iterator for CompositeGlyphIter<'a> {
    type Item = CompositeGlyphInfo;

    fn next(&mut self) -> Option<Self::Item> {
        if self.stream.at_end() {
            return None;
        }

        let flags: CompositeGlyphFlags = self.stream.read()?;
        let glyph_id: GlyphId = self.stream.read()?;

        let mut ts = Transform::default();

        if flags.args_are_xy_values() {
            if flags.arg_1_and_2_are_words() {
                ts.e = self.stream.read::<i16>()? as f32;
                ts.f = self.stream.read::<i16>()? as f32;
            } else {
                ts.e = self.stream.read::<i8>()? as f32;
                ts.f = self.stream.read::<i8>()? as f32;
            }
        }

        if flags.we_have_a_two_by_two() {
            ts.a = self.stream.read::<F2DOT14>()?.to_float();
            ts.b = self.stream.read::<F2DOT14>()?.to_float();
            ts.c = self.stream.read::<F2DOT14>()?.to_float();
            ts.d = self.stream.read::<F2DOT14>()?.to_float();
        } else if flags.we_have_an_x_and_y_scale() {
            ts.a = self.stream.read::<F2DOT14>()?.to_float();
            ts.d = self.stream.read::<F2DOT14>()?.to_float();
        } else if flags.we_have_a_scale() {
            // 'If the bit WE_HAVE_A_SCALE is set, the scale value is read in 2.14 format.
            // The value can be between -2 to almost +2.'
            ts.a = f32_bound(-2.0, self.stream.read::<F2DOT14>()?.to_float(), 2.0);
            ts.d = ts.a;
        }

        if !flags.more_components() {
            // Finish the iterator even if stream still has some data.
            self.stream.jump_to_end();
        }

        Some(CompositeGlyphInfo {
            glyph_id,
            transform: ts,
            flags,
        })
    }
}


// Due to some optimization magic, using f32 instead of i16
// makes the code ~10% slower. At least on my machine.
// I guess it's due to the fact that with i16 the struct
// fits into the machine word.
#[derive(Clone, Copy, Default, Debug)]
pub struct GlyphPoint {
    pub x: i16,
    pub y: i16,
    /// Indicates that a point is a point on curve
    /// and not a control point.
    pub on_curve_point: bool,
    /// Indicates the last point of a contour.
    pub last_point: bool,
}


#[derive(Clone, Default)]
pub struct GlyphPoints<'a> {
    endpoints: LazyArrayIter<'a, u16, u16>, // Each endpoint indicates a contour end.
    flags: Stream<'a>,
    x_coords: Stream<'a>,
    y_coords: Stream<'a>,
    pub points_left: u16, // Number of points left in the glyph.
    last_point_index: u16, // Number of parsed points.
    contour_points_left: u16, // Number of points left in the current contour.
    pub current_contour: u16,
    // Number of timer the `last_flags` should be used
    // before reading the next one from `flags`.
    flag_repeats: u8,
    last_flags: SimpleGlyphFlags,
    // Points stored as deltas, so we have to keep the previous one.
    x: i16,
    y: i16,
}

impl<'a> Iterator for GlyphPoints<'a> {
    type Item = GlyphPoint;

    fn next(&mut self) -> Option<Self::Item> {
        if self.points_left == 0 {
            return None;
        }

        if self.flag_repeats == 0 {
            self.last_flags = self.flags.read()?;
            if self.last_flags.repeat_flag() {
                self.flag_repeats = self.flags.read()?;
            }
        } else {
            self.flag_repeats -= 1;
        }

        let x = match (self.last_flags.x_short(), self.last_flags.x_is_same_or_positive_short()) {
            (true, true) => {
                i16::from(self.x_coords.read::<u8>()?)
            }
            (true, false) => {
                -i16::from(self.x_coords.read::<u8>()?)
            }
            (false, true) => {
                // Keep previous coordinate.
                0
            }
            (false, false) => {
                self.x_coords.read()?
            }
        };
        self.x = self.x.wrapping_add(x);

        let y = match (self.last_flags.y_short(), self.last_flags.y_is_same_or_positive_short()) {
            (true, true) => {
                i16::from(self.y_coords.read::<u8>()?)
            }
            (true, false) => {
                -i16::from(self.y_coords.read::<u8>()?)
            }
            (false, true) => {
                // Keep previous coordinate.
                0
            }
            (false, false) => {
                self.y_coords.read()?
            }
        };
        self.y = self.y.wrapping_add(y);

        self.points_left -= 1;

        if self.last_point_index != core::u16::MAX {
            self.last_point_index += 1;
        }

        let last_point = self.contour_points_left == 0;
        if last_point {
            if self.points_left != 0 {
                loop {
                    let endpoint = self.endpoints.next()?;

                    // Endpoints are stored in an increasing order,
                    // and we need only the delta.
                    self.contour_points_left = endpoint.checked_sub(self.last_point_index)?;

                    // Contour must have at least 2 points.
                    if self.contour_points_left >= 2 {
                        // TODO: should we skip points too?
                        break;
                    }
                }
            }

            self.current_contour += 1;
        } else {
            self.contour_points_left -= 1;
        }

        Some(GlyphPoint {
            x: self.x,
            y: self.y,
            on_curve_point: self.last_flags.on_curve_point(),
            last_point,
        })
    }
}


#[derive(Clone, Copy, Debug)]
pub struct Point {
    pub x: f32,
    pub y: f32,
}

impl Point {
    #[inline]
    pub fn lerp(self, other: Point, t: f32) -> Point {
        Point {
            x: self.x + t * (other.x - self.x),
            y: self.y + t * (other.y - self.y),
        }
    }
}<|MERGE_RESOLUTION|>--- conflicted
+++ resolved
@@ -4,8 +4,7 @@
 
 use core::num::NonZeroU16;
 
-<<<<<<< HEAD
-use crate::{Font, GlyphId, OutlineBuilder, Rect, BBox};
+use crate::{loca, GlyphId, OutlineBuilder, Rect, BBox};
 use crate::parser::{Stream, F2DOT14, FromData, LazyArrayIter};
 
 pub(crate) struct Builder<'a> {
@@ -16,15 +15,6 @@
     pub first_oncurve: Option<Point>,
     pub first_offcurve: Option<Point>,
     pub last_offcurve: Option<Point>,
-=======
-use crate::parser::{Stream, F2DOT14, FromData};
-use crate::{loca, GlyphId, OutlineBuilder, Rect};
-
-struct Builder<'a> {
-    builder: &'a mut dyn OutlineBuilder,
-    transform: Transform,
-    is_default_ts: bool, // `bool` is faster than `Option` or `is_default`.
->>>>>>> f792e3d8
 }
 
 impl<'a> Builder<'a> {
@@ -211,18 +201,7 @@
 // It's not defined in the spec, so we are using our own value.
 pub const MAX_COMPONENTS: u8 = 32;
 
-<<<<<<< HEAD
-impl<'a> Font<'a> {
-    pub(crate) fn glyf_glyph_outline(
-        &self,
-        glyph_id: GlyphId,
-        builder: &mut dyn OutlineBuilder,
-    ) -> Option<Rect> {
-        let mut b = Builder::new(Transform::default(), None, builder);
-        let glyph_data = self.glyph_data(glyph_id)?;
-        self.outline_impl(glyph_data, 0, &mut b)
-    }
-=======
+
 #[inline]
 pub fn outline(
     loca_table: loca::Table,
@@ -230,15 +209,9 @@
     glyph_id: GlyphId,
     builder: &mut dyn OutlineBuilder,
 ) -> Option<Rect> {
-    let mut b = Builder {
-        builder,
-        transform: Transform::default(),
-        is_default_ts: true,
-    };
-
+    let mut b = Builder::new(Transform::default(), None, builder);
     let range = loca_table.glyph_range(glyph_id)?;
     let glyph_data = glyf_table.get(range)?;
-
     outline_impl(loca_table, glyf_table, glyph_data, 0, &mut b)
 }
 
@@ -260,8 +233,6 @@
         y_max: s.read()?,
     })
 }
->>>>>>> f792e3d8
-
 
 fn outline_impl(
     loca_table: loca::Table,
@@ -275,12 +246,6 @@
         return None;
     }
 
-<<<<<<< HEAD
-    pub(crate) fn glyph_data(&self, glyph_id: GlyphId) -> Option<&[u8]> {
-        let range = self.glyph_range(glyph_id)?;
-        let data = self.glyf?;
-        data.get(range)
-=======
     let mut s = Stream::new(data);
     let number_of_contours: i16 = s.read()?;
     // It's faster to parse the rect directly, instead of using `FromData`.
@@ -292,101 +257,30 @@
     };
 
     if number_of_contours > 0 {
+        // Simple glyph.
         let number_of_contours = NonZeroU16::new(number_of_contours as u16)?;
-        parse_simple_outline(s.tail()?, number_of_contours, builder)?;
+        for point in parse_simple_outline(s.tail()?, number_of_contours)? {
+            builder.push_point(point.x as f32, point.y as f32, point.on_curve_point, point.last_point);
+        }
     } else if number_of_contours < 0 {
-        parse_composite_outline(loca_table, glyf_table, s.tail()?, depth + 1, builder)?;
+        // Composite glyph.
+        for comp in CompositeGlyphIter::new(s.tail()?) {
+            if let Some(range) = loca_table.glyph_range(comp.glyph_id) {
+                if let Some(glyph_data) = glyf_table.get(range) {
+                    let transform = Transform::combine(builder.transform, comp.transform);
+                    let mut b = Builder::new(transform, builder.bbox, builder.builder);
+                    outline_impl(loca_table, glyf_table, glyph_data, depth + 1, &mut b)?;
+                }
+            }
+        }
     } else {
         // An empty glyph.
         return None;
->>>>>>> f792e3d8
     }
 
     Some(rect)
 }
 
-#[inline(never)]
-fn parse_simple_outline(
-    glyph_data: &[u8],
-    number_of_contours: NonZeroU16,
-    builder: &mut Builder,
-) -> Option<()> {
-    let mut s = Stream::new(glyph_data);
-    let endpoints = s.read_array::<u16, u16>(number_of_contours.get())?;
-
-    let points_total = {
-        let last_point = endpoints.last()?;
-        // Prevent overflow.
-        last_point.checked_add(1)?
-    };
-
-    // Skip instructions byte code.
-    let instructions_len: u16 = s.read()?;
-    s.advance(instructions_len);
-
-    let flags_offset = s.offset();
-    let x_coords_len = resolve_x_coords_len(&mut s, points_total)?;
-    let x_coords_offset = s.offset();
-    let y_coords_offset = x_coords_offset + usize::from(x_coords_len);
-
-    let mut points = GlyphPoints {
-        flags: Stream::new(glyph_data.get(flags_offset..x_coords_offset)?),
-        x_coords: Stream::new(glyph_data.get(x_coords_offset..y_coords_offset)?),
-        y_coords: Stream::new(glyph_data.get(y_coords_offset..glyph_data.len())?),
-        points_left: points_total,
-        flag_repeats: 0,
-        last_flags: SimpleGlyphFlags(0),
-        x: 0,
-        y: 0,
-    };
-
-    let mut total = 0u16;
-    let mut last = 0u16;
-    for n in endpoints {
-        if n < last {
-            // Endpoints must be in increasing order.
-            break;
-        }
-        last = n;
-
-        // Check for overflow.
-        if n == core::u16::MAX {
-            break;
-        }
-
-<<<<<<< HEAD
-        if number_of_contours > 0 {
-            // Simple glyph.
-            let number_of_contours = NonZeroU16::new(number_of_contours as u16)?;
-            for point in parse_simple_outline(s.tail()?, number_of_contours)? {
-                builder.push_point(point.x as f32, point.y as f32, point.on_curve_point, point.last_point);
-            }
-        } else if number_of_contours < 0 {
-            // Composite glyph.
-            for comp in CompositeGlyphIter::new(s.tail()?) {
-                if let Some(glyph_data) = self.glyph_data(comp.glyph_id) {
-                    let transform = Transform::combine(builder.transform, comp.transform);
-                    let mut b = Builder::new(transform, builder.bbox, builder.builder);
-                    self.outline_impl(glyph_data, depth + 1, &mut b)?;
-                }
-            }
-        } else {
-            // An empty glyph.
-            return None;
-=======
-        let n = n + 1 - total;
-
-        // Contour must have at least 2 points.
-        if n >= 2 {
-            points_to_contour(points.by_ref().take(usize::from(n)), builder);
->>>>>>> f792e3d8
-        }
-
-        total += n;
-    }
-}
-
-<<<<<<< HEAD
 #[inline(never)]
 pub fn parse_simple_outline(
     glyph_data: &[u8],
@@ -432,48 +326,6 @@
 /// Resolves the X coordinates length.
 ///
 /// The length depends on *Simple Glyph Flags*, so we have to process them all to find it.
-pub fn resolve_x_coords_len(
-    s: &mut Stream,
-    points_total: u16,
-) -> Option<u16> {
-    let mut flags_left = points_total;
-    let mut x_coords_len = 0u16;
-    while flags_left > 0 {
-        let flags: SimpleGlyphFlags = s.read()?;
-
-        // The number of times a glyph point repeats.
-        let repeats = if flags.repeat_flag() {
-            let repeats: u8 = s.read()?;
-            repeats as u16 + 1
-        } else {
-            1
-        };
-
-        if flags.x_short() {
-            // Coordinate is 1 byte long.
-            x_coords_len = x_coords_len.checked_add(repeats)?;
-        } else if !flags.x_is_same_or_positive_short() {
-            // Coordinate is 2 bytes long.
-            x_coords_len = x_coords_len.checked_add(repeats * 2)?;
-        }
-
-        // Check for overflow.
-        // Do not use checked_sub, because it's very slow for some reasons.
-        if repeats <= flags_left {
-            flags_left -= repeats;
-        } else {
-            return None;
-        }
-    }
-
-    Some(x_coords_len)
-=======
-    Some(())
-}
-
-/// Resolves the X coordinates length.
-///
-/// The length depends on *Simple Glyph Flags*, so we have to process them all to find it.
 fn resolve_x_coords_len(
     s: &mut Stream,
     points_total: u16,
@@ -509,138 +361,6 @@
     }
 
     Some(x_coords_len)
-}
-
-/// Useful links:
-///
-/// - https://developer.apple.com/fonts/TrueType-Reference-Manual/RM01/Chap1.html
-/// - https://stackoverflow.com/a/20772557
-fn points_to_contour(
-    points: core::iter::Take<&mut GlyphPoints>,
-    builder: &mut Builder,
-) {
-    let mut first_oncurve: Option<Point> = None;
-    let mut first_offcurve: Option<Point> = None;
-    let mut last_offcurve: Option<Point> = None;
-    for point in points {
-        let p = Point { x: f32::from(point.x), y: f32::from(point.y) };
-        if first_oncurve.is_none() {
-            if point.on_curve_point {
-                first_oncurve = Some(p);
-                builder.move_to(p.x, p.y);
-            } else {
-                if let Some(offcurve) = first_offcurve {
-                    let mid = offcurve.lerp(p, 0.5);
-                    first_oncurve = Some(mid);
-                    last_offcurve = Some(p);
-                    builder.move_to(mid.x, mid.y);
-                } else {
-                    first_offcurve = Some(p);
-                }
-            }
-        } else {
-            match (last_offcurve, point.on_curve_point) {
-                (Some(offcurve), true) => {
-                    last_offcurve = None;
-                    builder.quad_to(offcurve.x, offcurve.y, p.x, p.y);
-                }
-                (Some(offcurve), false) => {
-                    last_offcurve = Some(p);
-                    let mid = offcurve.lerp(p, 0.5);
-                    builder.quad_to(offcurve.x, offcurve.y, mid.x, mid.y);
-                }
-                (None, true) => {
-                    builder.line_to(p.x, p.y);
-                }
-                (None, false) => {
-                    last_offcurve = Some(p);
-                }
-            }
-        }
-    }
-
-    if let (Some(offcurve1), Some(offcurve2)) = (first_offcurve, last_offcurve) {
-        last_offcurve = None;
-        let mid = offcurve2.lerp(offcurve1, 0.5);
-        builder.quad_to(offcurve2.x, offcurve2.y, mid.x, mid.y);
-    }
-
-    if let (Some(p), Some(offcurve1)) = (first_oncurve, first_offcurve) {
-        builder.quad_to(offcurve1.x, offcurve1.y, p.x, p.y);
-    } else if let (Some(p), Some(offcurve2)) = (first_oncurve, last_offcurve) {
-        builder.quad_to(offcurve2.x, offcurve2.y, p.x, p.y);
-    } else if let Some(p) = first_oncurve {
-        builder.line_to(p.x, p.y);
-    }
-
-    builder.close();
-}
-
-#[inline(never)]
-fn parse_composite_outline(
-    loca_table: loca::Table,
-    glyf_table: &[u8],
-    glyph_data: &[u8],
-    depth: u8,
-    builder: &mut Builder,
-) -> Option<()> {
-    if depth >= MAX_COMPONENTS {
-        warn!("Recursion detected in the 'glyf' table.");
-        return None;
-    }
-
-    let mut s = Stream::new(glyph_data);
-    let flags: CompositeGlyphFlags = s.read()?;
-    let glyph_id: GlyphId = s.read()?;
-
-    let mut ts = Transform::default();
-
-    if flags.args_are_xy_values() {
-        if flags.arg_1_and_2_are_words() {
-            ts.e = f32::from(s.read::<i16>()?);
-            ts.f = f32::from(s.read::<i16>()?);
-        } else {
-            ts.e = f32::from(s.read::<i8>()?);
-            ts.f = f32::from(s.read::<i8>()?);
-        }
-    }
-
-    if flags.we_have_a_two_by_two() {
-        ts.a = s.read::<F2DOT14>()?.0;
-        ts.b = s.read::<F2DOT14>()?.0;
-        ts.c = s.read::<F2DOT14>()?.0;
-        ts.d = s.read::<F2DOT14>()?.0;
-    } else if flags.we_have_an_x_and_y_scale() {
-        ts.a = s.read::<F2DOT14>()?.0;
-        ts.d = s.read::<F2DOT14>()?.0;
-    } else if flags.we_have_a_scale() {
-        // 'If the bit WE_HAVE_A_SCALE is set, the scale value is read in 2.14 format.
-        // The value can be between -2 to almost +2.'
-        ts.a = f32_bound(-2.0, s.read::<F2DOT14>()?.0, 2.0);
-        ts.d = ts.a;
-    }
-
-    if let Some(range) = loca_table.glyph_range(glyph_id) {
-        if let Some(glyph_data) = glyf_table.get(range) {
-            let transform = Transform::combine(builder.transform, ts);
-            let mut b = Builder {
-                builder: builder.builder,
-                transform,
-                is_default_ts: transform.is_default(),
-            };
-
-            outline_impl(loca_table, glyf_table, glyph_data, depth + 1, &mut b)?;
-        }
-    }
-
-    if flags.more_components() {
-        if depth < MAX_COMPONENTS {
-            parse_composite_outline(loca_table, glyf_table, s.tail()?, depth + 1, builder)?;
-        }
-    }
-
-    Some(())
->>>>>>> f792e3d8
 }
 
 
