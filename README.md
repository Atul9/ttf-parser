## ttf-parser
[![Build Status](https://travis-ci.org/RazrFalcon/ttf-parser.svg?branch=master)](https://travis-ci.org/RazrFalcon/ttf-parser)
[![Crates.io](https://img.shields.io/crates/v/ttf-parser.svg)](https://crates.io/crates/ttf-parser)
[![Documentation](https://docs.rs/ttf-parser/badge.svg)](https://docs.rs/ttf-parser)
[![Rust 1.35+](https://img.shields.io/badge/rust-1.35+-orange.svg)](https://www.rust-lang.org)
![](https://img.shields.io/badge/unsafe-forbidden-brightgreen.svg)

A high-level, safe, zero-allocation TrueType font parser.

Can be used as Rust and as C library.

### Features

- A high-level API, for people who doesn't know how TrueType works internally.
  Basically, no direct access to font tables.
- A [C API](./c-api).
- Zero heap allocations.
- Zero unsafe.
- Zero required dependencies. Logging is enabled by default.
- `no_std` compatible.
- Fast. Set the *Performance* section.
- Stateless. No mutable methods.
- Simple and maintainable code (no magic numbers).

### Safety

- The library must not panic. Any panic considered as a critical bug and should be reported.
- The library forbids the unsafe code.
- No heap allocations, so crash due to OOM is not possible.
- All recursive methods have a depth limit.
- Technically, should use less than 64KiB of stack in worst case scenario.
- Most of arithmetic operations are checked.
- Most of numeric casts are checked.

### Alternatives

It's very hard to compare different libraries, so we are using table-based comparison.
There are roughly three types of TrueType tables:

- A table with a list of properties (like `head`, `OS/2`, etc.).<br/>
  If a library tries to parse it at all then we mark it as supported.
- A table that contains a single type of data (`glyf`, `CFF` (kinda), `hmtx`, etc.).<br/>
  Can only be supported or not.
- A table that contains multiple subtables (`cmap`, `kern`, `GPOS`, etc.).<br/>
  Can be partially supported and we note which subtables are actually supported.

| Feature/Library   | ttf-parser             | FreeType            | stb_truetype                   |
| ----------------- | :--------------------: | :-----------------: | :----------------------------: |
| Memory safe       | ✓                      |                     |                                |
| Thread safe       | ✓                      |                     | ~<sup>1</sup>                  |
| Zero allocation   | ✓                      |                     |                                |
<<<<<<< HEAD
| Variable fonts    | ✓                      | ✓                   |                                |
| `avar` table      | ✓                      | ✓                   |                                |
=======
| Variable fonts    |                        | ✓                   |                                |
| Rendering         |                        | ✓                   | ~<sup>2</sup>                  |
>>>>>>> 93f4ba5b
| `CFF `&nbsp;table | ✓                      | ✓                   | ✓                              |
| `CFF2` table      | ✓                      | ✓                   |                                |
| `cmap` table      | ~ (no 8; Unicode-only) | ✓                   | ~ (no 2,8,10,14; Unicode-only) |
| `fvar` table      | ✓                      | ✓                   |                                |
| `gasp` table      |                        | ✓                   |                                |
| `GDEF` table      | ~                      |                     |                                |
| `glyf` table      | ✓                      | ✓                   | ✓                              |
| `GPOS` table      |                        |                     | ~ (only 2)                     |
| `GSUB` table      |                        |                     |                                |
| `gvar` table      | ✓                      | ✓                   |                                |
| `head` table      | ✓                      | ✓                   | ✓                              |
| `hhea` table      | ✓                      | ✓                   | ✓                              |
| `hmtx` table      | ✓                      | ✓                   | ✓                              |
| `HVAR` table      | ✓                      | ✓                   |                                |
| `kern` table      | ~                      | ~                   | ~                              |
| `maxp` table      | ✓                      | ✓                   | ✓                              |
| `MVAR` table      | ✓                      | ✓                   |                                |
| `name` table      | ✓                      | ✓                   |                                |
| `OS/2` table      | ✓                      | ✓                   |                                |
| `post` table      | ✓                      | ✓                   |                                |
| `SVG `&nbsp;table |                        |                     | ✓                              |
| `vhea` table      | ✓                      | ✓                   |                                |
| `vmtx` table      | ✓                      | ✓                   |                                |
| `VORG` table      | ✓                      | ✓                   |                                |
<<<<<<< HEAD
| `VVAR` table      | ✓                      | ✓                   |                                |
| Rendering         |                        | ✓                   | ~<sup>1</sup>                  |
=======
>>>>>>> 93f4ba5b
| Language          | Rust + C API           | C                   | C                              |
| Dynamic lib size  | ~250KiB                | ~760KiB<sup>3</sup> | ? (header-only)                |
| Tested version    | 0.4.0                  | 2.9.1               | 1.24                           |
| License           | MIT / Apache-2.0       | FTL/GPLv2           | public domain                  |

Legend:

- ✓ - supported
- ~ - partial
- *nothing* - not supported

Notes:

1. `stb_truetype` outline parsing method is reentrant.
2. Very primitive.
3. Depends on build flags.

### Performance

TrueType fonts designed for fast querying, so most of the methods are very fast.
The main exception is glyph outlining. Glyphs can be stored using two different methods:
using [Glyph Data](https://docs.microsoft.com/en-us/typography/opentype/spec/glyf) format
and [Compact Font Format](http://wwwimages.adobe.com/content/dam/Adobe/en/devnet/font/pdfs/5176.CFF.pdf) (pdf).
The first one is fairly simple which makes it faster to process.
The second one is basically a tiny language with a stack-based VM, which makes it way harder to process.

The [benchmark](./benches/outline/) tests how long it takes to outline all glyphs in the font.

| Table/Library | ttf-parser         | FreeType       | stb_truetype     |
| ------------- | -----------------: | -------------: | ---------------: |
| `glyf`        |     `786'180 ns`   | `1'194'395 ns` | **`695'873 ns`** |
| `gvar`        | **`3'487'405 ns`** | `3'594'170 ns` |                - |
| `CFF`         | **`1'237'364 ns`** | `5'806'994 ns` |  `2'862'264 ns`  |
| `CFF2`        | **`1'893'664 ns`** | `6'782'960 ns` |                - |

**Note:** FreeType is surprisingly slow, so I'm worried that I've messed something up.

And here are some methods benchmarks:

```text
test from_data_otf_cff2          ... bench:         775 ns/iter (+/- 75)
test outline_glyph_276_from_cff2 ... bench:         763 ns/iter (+/- 59)
test outline_glyph_276_from_cff  ... bench:         754 ns/iter (+/- 69)
test from_data_otf_cff           ... bench:         618 ns/iter (+/- 8)
test outline_glyph_276_from_glyf ... bench:         581 ns/iter (+/- 14)
test outline_glyph_8_from_cff2   ... bench:         451 ns/iter (+/- 27)
test from_data_ttf               ... bench:         400 ns/iter (+/- 9)
test family_name                 ... bench:         392 ns/iter (+/- 7)
test outline_glyph_8_from_cff    ... bench:         285 ns/iter (+/- 10)
test outline_glyph_8_from_glyf   ... bench:         252 ns/iter (+/- 8)
test glyph_name_276              ... bench:         220 ns/iter (+/- 2)
test glyph_index_u41             ... bench:          13 ns/iter (+/- 0)
test subscript_metrics           ... bench:           2 ns/iter (+/- 0)
test glyph_side_bearing          ... bench:           2 ns/iter (+/- 0)
test glyph_advance               ... bench:           1 ns/iter (+/- 0)
test glyph_name_8                ... bench:           1 ns/iter (+/- 0)
test ascender                    ... bench:           1 ns/iter (+/- 0)
test underline_metrics           ... bench:           1 ns/iter (+/- 0)
test strikeout_metrics           ... bench:           1 ns/iter (+/- 0)
test x_height                    ... bench:           1 ns/iter (+/- 0)
test units_per_em                ... bench:         0.5 ns/iter (+/- 0)
<<<<<<< HEAD
=======
test strikeout_metrics           ... bench:         0.5 ns/iter (+/- 0)
test x_height                    ... bench:         0.4 ns/iter (+/- 0)
test ascender                    ... bench:         0.2 ns/iter (+/- 0)
test glyph_advance               ... bench:         0.2 ns/iter (+/- 0)
test glyph_side_bearing          ... bench:         0.2 ns/iter (+/- 0)
test subscript_metrics           ... bench:         0.2 ns/iter (+/- 0)
>>>>>>> 93f4ba5b
test width                       ... bench:         0.2 ns/iter (+/- 0)
```

`family_name` is expensive, because it allocates a `String` and the original data
is stored as UTF-16 BE.

`glyph_name_8` is faster than `glyph_name_276`, because for glyph indexes lower than 258
we are using predefined names, so no parsing is involved.

### Error handling

`ttf-parser` is designed to parse well-formed fonts, so it does not have an `Error` enum.
It doesn't mean that it will crash or panic on malformed fonts, only that the
error handling will boil down to `Option::None`. So you will not get a detailed cause of an error.
By doing so we can simplify an API quite a lot since otherwise, we will have to use
`Result<Option<T>, Error>`.

Some methods may print warnings, when the `logging` feature is enabled.

### License

Licensed under either of

- Apache License, Version 2.0
  ([LICENSE-APACHE](LICENSE-APACHE) or http://www.apache.org/licenses/LICENSE-2.0)
- MIT license
  ([LICENSE-MIT](LICENSE-MIT) or http://opensource.org/licenses/MIT)

at your option.

### Contribution

Unless you explicitly state otherwise, any contribution intentionally submitted
for inclusion in the work by you, as defined in the Apache-2.0 license, shall be
dual licensed as above, without any additional terms or conditions.<|MERGE_RESOLUTION|>--- conflicted
+++ resolved
@@ -49,13 +49,9 @@
 | Memory safe       | ✓                      |                     |                                |
 | Thread safe       | ✓                      |                     | ~<sup>1</sup>                  |
 | Zero allocation   | ✓                      |                     |                                |
-<<<<<<< HEAD
 | Variable fonts    | ✓                      | ✓                   |                                |
+| Rendering         |                        | ✓                   | ~<sup>2</sup>                  |
 | `avar` table      | ✓                      | ✓                   |                                |
-=======
-| Variable fonts    |                        | ✓                   |                                |
-| Rendering         |                        | ✓                   | ~<sup>2</sup>                  |
->>>>>>> 93f4ba5b
 | `CFF `&nbsp;table | ✓                      | ✓                   | ✓                              |
 | `CFF2` table      | ✓                      | ✓                   |                                |
 | `cmap` table      | ~ (no 8; Unicode-only) | ✓                   | ~ (no 2,8,10,14; Unicode-only) |
@@ -80,11 +76,7 @@
 | `vhea` table      | ✓                      | ✓                   |                                |
 | `vmtx` table      | ✓                      | ✓                   |                                |
 | `VORG` table      | ✓                      | ✓                   |                                |
-<<<<<<< HEAD
 | `VVAR` table      | ✓                      | ✓                   |                                |
-| Rendering         |                        | ✓                   | ~<sup>1</sup>                  |
-=======
->>>>>>> 93f4ba5b
 | Language          | Rust + C API           | C                   | C                              |
 | Dynamic lib size  | ~250KiB                | ~760KiB<sup>3</sup> | ? (header-only)                |
 | Tested version    | 0.4.0                  | 2.9.1               | 1.24                           |
@@ -146,15 +138,6 @@
 test strikeout_metrics           ... bench:           1 ns/iter (+/- 0)
 test x_height                    ... bench:           1 ns/iter (+/- 0)
 test units_per_em                ... bench:         0.5 ns/iter (+/- 0)
-<<<<<<< HEAD
-=======
-test strikeout_metrics           ... bench:         0.5 ns/iter (+/- 0)
-test x_height                    ... bench:         0.4 ns/iter (+/- 0)
-test ascender                    ... bench:         0.2 ns/iter (+/- 0)
-test glyph_advance               ... bench:         0.2 ns/iter (+/- 0)
-test glyph_side_bearing          ... bench:         0.2 ns/iter (+/- 0)
-test subscript_metrics           ... bench:         0.2 ns/iter (+/- 0)
->>>>>>> 93f4ba5b
 test width                       ... bench:         0.2 ns/iter (+/- 0)
 ```
 
