/**
 * @file ttfparser.h
 *
 * A C API for the Rust's ttf-parser library.
 */

#ifndef TTFP_H
#define TTFP_H

#include <stdbool.h>
#include <stdint.h>
#include <stddef.h>

#define TTFP_MAJOR_VERSION 0
#define TTFP_MINOR_VERSION 4
#define TTFP_PATCH_VERSION 0
#define TTFP_VERSION "0.4.0"

#ifdef __cplusplus
extern "C" {
#endif

/**
 * @brief An opaque pointer to the font structure.
 */
typedef struct ttfp_font ttfp_font;

/**
 * @brief A tag type.
 */
typedef uint32_t ttfp_tag;

/**
 * @brief A glyph's tight bounding box.
 */
typedef struct ttfp_rect {
    int16_t x_min;
    int16_t y_min;
    int16_t x_max;
    int16_t y_max;
} ttfp_rect;

/**
 * @brief A line metrics.
 */
typedef struct ttfp_line_metrics {
    int16_t position;
    int16_t thickness;
} ttfp_line_metrics;

/**
 * @brief A script metrics.
 */
typedef struct ttfp_script_metrics {
    int16_t x_size;
    int16_t y_size;
    int16_t x_offset;
    int16_t y_offset;
} ttfp_script_metrics;

/**
 * @brief A name record.
 *
 * https://docs.microsoft.com/en-us/typography/opentype/spec/name#name-records
 */
typedef struct ttfp_name_record {
    uint16_t platform_id;
    uint16_t encoding_id;
    uint16_t language_id;
    uint16_t name_id;
    uint16_t name_size;
} ttfp_name_record;

/**
 * @brief A variation axis.
 */
typedef struct ttfp_variation_axis {
    ttfp_tag tag;
    float min_value;
    float def_value;
    float max_value;
    uint16_t name_id;
    bool hidden;
} ttfp_variation_axis;

/**
 * @brief An outline building interface.
 */
typedef struct ttfp_outline_builder {
    void (*move_to)(float x, float y, void *data);
    void (*line_to)(float x, float y, void *data);
    void (*quad_to)(float x1, float y1, float x, float y, void *data);
    void (*curve_to)(float x1, float y1, float x2, float y2, float x, float y, void *data);
    void (*close_path)(void *data);
} ttfp_outline_builder;

/**
 * @brief A list of supported tables.
 */
typedef enum ttfp_table_name {
    TTFP_TABLE_AXIS_VARIATIONS = 0,
    TTFP_TABLE_CHARACTER_TO_GLYPH_INDEX_MAPPING,
    TTFP_TABLE_COMPACT_FONT_FORMAT,
    TTFP_TABLE_COMPACT_FONT_FORMAT_2,
    TTFP_TABLE_FONT_VARIATIONS,
    TTFP_TABLE_GLYPH_DATA,
    TTFP_TABLE_GLYPH_DEFINITION,
    TTFP_TABLE_GLYPH_POSITIONING,
    TTFP_TABLE_GLYPH_SUBSTITUTION,
    TTFP_TABLE_GLYPH_VARIATIONS,
    TTFP_TABLE_HEADER,
    TTFP_TABLE_HORIZONTAL_HEADER,
    TTFP_TABLE_HORIZONTAL_METRICS,
    TTFP_TABLE_HORIZONTAL_METRICS_VARIATIONS,
    TTFP_TABLE_INDEX_TO_LOCATION,
    TTFP_TABLE_KERNING,
    TTFP_TABLE_MAXIMUM_PROFILE,
    TTFP_TABLE_METRICS_VARIATIONS,
    TTFP_TABLE_NAMING,
    TTFP_TABLE_POST_SCRIPT,
    TTFP_TABLE_VERTICAL_HEADER,
    TTFP_TABLE_VERTICAL_METRICS,
    TTFP_TABLE_VERTICAL_METRICS_VARIATIONS,
    TTFP_TABLE_VERTICAL_ORIGIN,
    TTFP_TABLE_WINDOWS_METRICS,
} ttfp_table_name;

/**
 * @brief A list of glyph classes.
 */
typedef enum ttfp_glyph_class {
    TTFP_GLYPH_CLASS_UNKNOWN = 0,
    TTFP_GLYPH_CLASS_BASE,
    TTFP_GLYPH_CLASS_LIGATURE,
    TTFP_GLYPH_CLASS_MARK,
    TTFP_GLYPH_CLASS_COMPONENT,
} ttfp_glyph_class;

/**
 * @brief Initializes the library log.
 *
 * Use it if you want to see any warnings.
 * All warnings will be printed to the \b stderr.
 *
<<<<<<< HEAD
 * Will do nothing when library is built without the \b logging feature.
=======
 * Will do nothing when library is built without the `logging` feature.
 *
 * All warnings will be printed to the `stderr`.
>>>>>>> 2d0c243a
 */
void ttfp_init_log(void);

/**
 * @brief Returns the number of fonts stored in a TrueType font collection.
 *
 * @param data The font data.
 * @param len The size of the font data.
 * @return Number of fonts or -1 when provided data is not a TrueType font collection
 *         or when number of fonts is larger than INT_MAX.
 */
int32_t ttfp_fonts_in_collection(const char *data, uintptr_t len);

/**
 * @brief Creates a new font parser.
 *
 * This is the only heap allocation in the library.
 *
 * @param data The font data. Must outlive the #ttfp_font.
 * @param len The size of the font data.
 * @param index The font index in a collection (typically *.ttc). 0 should be used for basic fonts.
 * @return Font handle or NULL on error.
 */
ttfp_font *ttfp_create_font(const char *data, uintptr_t len, uint32_t index);

/**
 * @brief Destroys the #ttfp_font.
 */
void ttfp_destroy_font(ttfp_font *font);

/**
 * @brief Checks that font has a specified table.
 *
 * @return `true` only for tables that were successfully parsed.
 */
bool ttfp_has_table(const ttfp_font *font, ttfp_table_name name);

/**
 * @brief Returns the number of name records in the font.
<<<<<<< HEAD
 */
uint16_t ttfp_get_name_records_count(const ttfp_font *font);

/**
 * @brief Returns a name record.
 *
 * @param Record's index. The total count can be obtained via #ttfp_get_name_records_count.
 * @return \b false when \b index is out of range or \b platform_id is invalid.
 */
bool ttfp_get_name_record(const ttfp_font *font, uint16_t index, ttfp_name_record *record);

/**
 * @brief Returns a name record's string.
 *
 * @param name A string buffer that will be filled with the record's name.
 *             Remember that a name will use encoding specified in \b ttfp_name_record.encoding_id
 *             Because of that, the name will not be null-terminated.
 * @param name_size Size of the string buffer. Must be equal to \b ttfp_name_record.name_sizeq
 * @return \b false when \b index is out of range or string buffer is not equal
 *         \b ttfp_name_record.name_size.
 */
bool ttfp_get_name_record_string(const ttfp_font *font, uint16_t index, char *name, size_t name_size);


/**
 * @brief Checks that font is marked as \b Regular.
 */
bool ttfp_is_regular(const ttfp_font *font);

/**
 * @brief Checks that font is marked as \b Italic.
 */
bool ttfp_is_italic(const ttfp_font *font);

/**
 * @brief Checks that font is marked as \b Bold.
 */
bool ttfp_is_bold(const ttfp_font *font);

/**
 * @brief Checks that font is marked as \b Oblique.
 */
bool ttfp_is_oblique(const ttfp_font *font);

/**
 * @brief Checks if font is a variable font.
 */
uint16_t ttfp_is_variable(const ttfp_font *font);

/**
 * @brief Returns font's width.
 *
 * @return A number in a 1..9 range. Returns \b 5 / Normal when OS/2 table is not present.
 */
uint16_t ttfp_get_width(const ttfp_font *font);

/**
 * @brief Returns font's x height.
 *
 * @return Font's x height or 0 when OS/2 table is not present.
 */
int16_t ttfp_get_x_height(const ttfp_font *font);

/**
 * @brief Returns font's underline metrics.
 *
 * @return \b false when the \b post table is not present.
 */
bool ttfp_get_underline_metrics(const ttfp_font *font, ttfp_line_metrics *metrics);

/**
 * @brief Returns font's strikeout metrics.
 *
 * @return \b false when the \b OS/2 table is not present.
 */
bool ttfp_get_strikeout_metrics(const ttfp_font *font, ttfp_line_metrics *metrics);

/**
 * @brief Returns font's subscript metrics.
 *
 * @return \b false when the \b OS/2 table is not present.
 */
bool ttfp_get_subscript_metrics(const ttfp_font *font, ttfp_script_metrics *metrics);

/**
 * @brief Returns font's superscript metrics.
 *
 * @return \b false when the \b OS/2 table is not present.
 */
bool ttfp_get_superscript_metrics(const ttfp_font *font, ttfp_script_metrics *metrics);


/**
 * @brief Resolves a Glyph ID for a code point.
 *
 * All subtable formats except Mixed Coverage (8) are supported.
 *
 * @param codepoint A valid Unicode codepoint. Otherwise 0 will be returned.
 * @return Returns 0 when glyph is not present or parsing is failed.
=======
>>>>>>> 2d0c243a
 */
uint16_t ttfp_get_name_records_count(const ttfp_font *font);

/**
 * @brief Returns a name record.
 *
 * @param Record's index. The total amount can be obtained via #ttfp_get_name_records_count.
 * @return `false` when `index` is out of range or `platform_id` is invalid.
 */
bool ttfp_get_name_record(const ttfp_font *font, uint16_t index, ttfp_name_record *record);

/**
 * @brief Returns a name record's string.
 *
 * @param index Record's index.
 * @param name A string buffer that will be filled with the record's name.
 *             Remember that a name will use encoding specified in `ttfp_name_record.encoding_id`
 *             Because of that, the name will not be null-terminated.
 * @param len The size of a string buffer. Must be equal to `ttfp_name_record.name_size`.
 * @return `false` when `index` is out of range or string buffer is not equal
 *         `ttfp_name_record.name_size`.
 */
bool ttfp_get_name_record_string(const ttfp_font *font, uint16_t index, char *name, uintptr_t len);

/**
 * @brief Checks that font is marked as *Regular*.
 *
 * @return `false` when OS/2 table is not present.
 */
bool ttfp_is_regular(const ttfp_font *font);

/**
 * @brief Checks that font is marked as *Italic*.
 *
 * @return `false` when OS/2 table is not present.
 */
bool ttfp_is_italic(const ttfp_font *font);

/**
 * @brief Checks that font is marked as *Bold*.
 *
 * @return `false` when OS/2 table is not present.
 */
bool ttfp_is_bold(const ttfp_font *font);

/**
 * @brief Checks that font is marked as *Oblique*.
 *
 * @return `false` when OS/2 table is not present.
 */
bool ttfp_is_oblique(const ttfp_font *font);

/**
 * @brief Checks that font is vertical.
 *
 * Simply checks the presence of a `vhea` table.
 */
bool ttfp_is_vertical(const ttfp_font *font);

/**
 * @brief Returns font's weight.
 *
 * @return Font's weight or `400` when OS/2 table is not present.
 */
uint16_t ttfp_get_weight(const ttfp_font *font);

/**
 * @brief Returns font's width.
 *
 * @return Font's width in a 1..9 range or `5` when OS/2 table is not present
 *         or when value is invalid.
 */
uint16_t ttfp_get_width(const ttfp_font *font);

/**
 * @brief Returns font's ascender value.
 */
int16_t ttfp_get_ascender(const ttfp_font *font);

/**
<<<<<<< HEAD
=======
 * @brief Returns font's descender value.
 */
int16_t ttfp_get_descender(const ttfp_font *font);

/**
 * @brief Returns font's height.
 */
int16_t ttfp_get_height(const ttfp_font *font);

/**
 * @brief Returns font's line gap.
 */
int16_t ttfp_get_line_gap(const ttfp_font *font);

/**
>>>>>>> 2d0c243a
 * @brief Returns font's units per EM.
 *
 * @return Units in a 16..16384 range or `0` otherwise.
 */
uint16_t ttfp_get_units_per_em(const ttfp_font *font);

/**
 * @brief Returns font's x height.
 *
 * @return x height or 0 when OS/2 table is not present or when its version is < 2.
 */
int16_t ttfp_get_x_height(const ttfp_font *font);

/**
 * @brief Returns font's underline metrics.
 */
bool ttfp_get_underline_metrics(const ttfp_font *font, ttfp_line_metrics *metrics);

/**
 * @brief Returns font's strikeout metrics.
 *
 * @return `false` when OS/2 table is not present.
 */
bool ttfp_get_strikeout_metrics(const ttfp_font *font, ttfp_line_metrics *metrics);

/**
 * @brief Returns font's subscript metrics.
 *
 * @return `false` when OS/2 table is not present.
 */
bool ttfp_get_subscript_metrics(const ttfp_font *font, ttfp_script_metrics *metrics);

/**
<<<<<<< HEAD
 * @brief Returns a total number of glyphs in the font.
=======
 * @brief Returns font's superscript metrics.
 *
 * @return `false` when OS/2 table is not present.
 */
bool ttfp_get_superscript_metrics(const ttfp_font *font, ttfp_script_metrics *metrics);

/**
 * @brief Returns a total number of glyphs in the font.
 *
 * @return The number of glyphs which is never zero.
 */
uint16_t ttfp_get_number_of_glyphs(const ttfp_font *font);

/**
 * @brief Resolves a Glyph ID for a code point.
 *
 * All subtable formats except Mixed Coverage (8) are supported.
 *
 * @param codepoint A valid Unicode codepoint. Otherwise 0 will be returned.
 * @return Returns 0 when glyph is not present or parsing is failed.
 */
uint16_t ttfp_get_glyph_index(const ttfp_font *font, uint32_t codepoint);

/**
 * @brief Resolves a variation of a Glyph ID from two code points.
 *
 * @param codepoint A valid Unicode codepoint. Otherwise 0 will be returned.
 * @param variation A valid Unicode codepoint. Otherwise 0 will be returned.
 * @return Returns 0 when glyph is not present or parsing is failed.
 */
uint16_t ttfp_get_glyph_var_index(const ttfp_font *font, uint32_t codepoint, uint32_t variation);

/**
 * @brief Returns glyph's advance using.
 *
 * Supports both horizontal and vertical fonts.
 *
 * @return Glyph's advance or 0 when not set.
 */
uint16_t ttfp_get_glyph_advance(const ttfp_font *font, uint16_t glyph_id);

/**
 * @brief Returns glyph's side bearing using.
 *
 * Supports both horizontal and vertical fonts.
 *
 * @return Glyph's side bearing or 0 when not set.
 */
int16_t ttfp_get_glyph_side_bearing(const ttfp_font *font, uint16_t glyph_id);

/**
 * @brief Returns a vertical origin of a glyph.
 *
 * @return Glyph's vertical origin or 0 when not set.
 */
int16_t ttfp_get_glyph_y_origin(const ttfp_font *font, uint16_t glyph_id);

/**
 * @brief Returns glyph's name.
 *
 * Uses the `post` table as a source.
 *
 * A glyph name cannot be larger than 255 bytes + 1 byte for '\0'.
 *
 * @param name A char buffer longer than 256 bytes.
 * @return `true` on success.
 */
bool ttfp_get_glyph_name(const ttfp_font *font, uint16_t glyph_id, char *name);

/**
 * @brief Returns glyph's class according to Glyph Class Definition Table.
 *
 * @return A glyph class or TTFP_GLYPH_CLASS_UNKNOWN otherwise.
 */
ttfp_glyph_class ttfp_get_glyph_class(const ttfp_font *font, uint16_t glyph_id);

/**
 * @brief Returns glyph's mark attachment class according to Mark Attachment Class Definition Table.
 *
 * @return All glyphs not assigned to a class fall into Class 0.
 */
uint16_t ttfp_get_glyph_mark_attachment_class(const ttfp_font *font, uint16_t glyph_id);

/**
 * @brief Checks that glyph is a mark according to Mark Glyph Sets Table.
 */
bool ttfp_is_mark_glyph(const ttfp_font *font, uint16_t glyph_id);

/**
 * @brief Returns a glyphs pair kerning.
>>>>>>> 2d0c243a
 *
 * Only a horizontal kerning is supported.
 *
 * @param glyph_id1 First glyph ID.
 * @param glyph_id1 Second glyph ID.
 * @return A kerning offset or 0 otherwise.
 */
int16_t ttfp_get_glyphs_kerning(const ttfp_font *font, uint16_t glyph_id1, uint16_t glyph_id2);

/**
 * @brief Outlines a glyph using provided outline builder and returns its tight bounding box.
 *
 * **Warning**: since `ttfparser` is a pull parser,
 * #ttfp_outline_builder will emit segments even when outline is partially malformed.
 * You must check #ttfp_outline_glyph result for error before using
 * #ttfp_outline_builder's output.
 *
<<<<<<< HEAD
 * This method supports \b glyf, \b CFF and \b CFF2 tables.
=======
 * This method supports `glyf` and `CFF` tables.
>>>>>>> 2d0c243a
 */
bool ttfp_outline_glyph(const ttfp_font *font,
                        ttfp_outline_builder builder,
                        void *user_data,
                        uint16_t glyph_id,
                        ttfp_rect *bbox);

/**
 * @brief Outlines a variable glyph and returns its tight bounding box.
 *
 * \b coordinates should be represented in a -1.0..1.0 range using fixed point 2.14.
 * i.e. the float value should be multiplied by 16384.
 *
 * Number of \b coordinates should be the same as the number of variation axes in the font.
 *
 * \b Warning: since \b ttf-parser is a pull parser,
 * #ttfp_outline_builder will emit segments even when outline is partially malformed.
 * You must check #ttfp_outline_variable_glyph result for error before using
 * #ttfp_outline_builder's output.
 *
 * This method supports \b glyf + \b gvar and \b CFF2 tables.
 */
bool ttfp_outline_variable_glyph(ttfp_font *font,
                                 ttfp_outline_builder builder,
                                 void* user_data,
                                 uint16_t glyph_id,
                                 const int16_t *coordinates,
                                 uint32_t coordinates_size,
                                 ttfp_bbox *bbox);

/**
 * @brief Returns a tight glyph bounding box.
 *
 * Note that this method's performance depends on a table type the current font is using.
 * In case of a `glyf` table, it's basically free, since this table stores
 * bounding box separately. In case of `CFF` we should actually outline
 * a glyph and then calculate its bounding box. So if you need an outline and
 * a bounding box and you have an OpenType font (which uses CFF)
 * then prefer #ttfp_outline_glyph method.
 */
bool ttfp_get_glyph_bbox(const ttfp_font *font, uint16_t glyph_id, ttfp_rect *bbox);

/**
 * @brief Returns a number of variation axes.
 */
uint16_t ttfp_variation_axes_count(const ttfp_font *font);

/**
 * @brief Returns a variation axis by index.
 */
bool ttfp_get_variation_axis(const ttfp_font *font,
                             uint16_t index,
                             ttfp_variation_axis *axis);

/**
 * @brief Returns a variation axis by tag.
 */
bool ttfp_get_variation_axis_by_tag(const ttfp_font *font,
                                    ttfp_tag tag,
                                    ttfp_variation_axis *axis);

/**
 * @brief Performs normalization mapping to variation coordinates.
 *
 * Note: coordinates should be converted from fixed point 2.14 to int16_t
 * by multiplying each coordinate by 16384.
 *
 * Number of \b coordinates should be the same as number of variation axes in the font.
 */
bool ttfp_map_variation_coordinates(const ttfp_font *font,
                                    int16_t *coordinates,
                                    uint32_t coordinates_size);

#ifdef __cplusplus
}
#endif

#endif /* TTFP_H */<|MERGE_RESOLUTION|>--- conflicted
+++ resolved
@@ -142,13 +142,9 @@
  * Use it if you want to see any warnings.
  * All warnings will be printed to the \b stderr.
  *
-<<<<<<< HEAD
- * Will do nothing when library is built without the \b logging feature.
-=======
  * Will do nothing when library is built without the `logging` feature.
  *
  * All warnings will be printed to the `stderr`.
->>>>>>> 2d0c243a
  */
 void ttfp_init_log(void);
 
@@ -188,7 +184,6 @@
 
 /**
  * @brief Returns the number of name records in the font.
-<<<<<<< HEAD
  */
 uint16_t ttfp_get_name_records_count(const ttfp_font *font);
 
@@ -280,156 +275,6 @@
  */
 bool ttfp_get_superscript_metrics(const ttfp_font *font, ttfp_script_metrics *metrics);
 
-
-/**
- * @brief Resolves a Glyph ID for a code point.
- *
- * All subtable formats except Mixed Coverage (8) are supported.
- *
- * @param codepoint A valid Unicode codepoint. Otherwise 0 will be returned.
- * @return Returns 0 when glyph is not present or parsing is failed.
-=======
->>>>>>> 2d0c243a
- */
-uint16_t ttfp_get_name_records_count(const ttfp_font *font);
-
-/**
- * @brief Returns a name record.
- *
- * @param Record's index. The total amount can be obtained via #ttfp_get_name_records_count.
- * @return `false` when `index` is out of range or `platform_id` is invalid.
- */
-bool ttfp_get_name_record(const ttfp_font *font, uint16_t index, ttfp_name_record *record);
-
-/**
- * @brief Returns a name record's string.
- *
- * @param index Record's index.
- * @param name A string buffer that will be filled with the record's name.
- *             Remember that a name will use encoding specified in `ttfp_name_record.encoding_id`
- *             Because of that, the name will not be null-terminated.
- * @param len The size of a string buffer. Must be equal to `ttfp_name_record.name_size`.
- * @return `false` when `index` is out of range or string buffer is not equal
- *         `ttfp_name_record.name_size`.
- */
-bool ttfp_get_name_record_string(const ttfp_font *font, uint16_t index, char *name, uintptr_t len);
-
-/**
- * @brief Checks that font is marked as *Regular*.
- *
- * @return `false` when OS/2 table is not present.
- */
-bool ttfp_is_regular(const ttfp_font *font);
-
-/**
- * @brief Checks that font is marked as *Italic*.
- *
- * @return `false` when OS/2 table is not present.
- */
-bool ttfp_is_italic(const ttfp_font *font);
-
-/**
- * @brief Checks that font is marked as *Bold*.
- *
- * @return `false` when OS/2 table is not present.
- */
-bool ttfp_is_bold(const ttfp_font *font);
-
-/**
- * @brief Checks that font is marked as *Oblique*.
- *
- * @return `false` when OS/2 table is not present.
- */
-bool ttfp_is_oblique(const ttfp_font *font);
-
-/**
- * @brief Checks that font is vertical.
- *
- * Simply checks the presence of a `vhea` table.
- */
-bool ttfp_is_vertical(const ttfp_font *font);
-
-/**
- * @brief Returns font's weight.
- *
- * @return Font's weight or `400` when OS/2 table is not present.
- */
-uint16_t ttfp_get_weight(const ttfp_font *font);
-
-/**
- * @brief Returns font's width.
- *
- * @return Font's width in a 1..9 range or `5` when OS/2 table is not present
- *         or when value is invalid.
- */
-uint16_t ttfp_get_width(const ttfp_font *font);
-
-/**
- * @brief Returns font's ascender value.
- */
-int16_t ttfp_get_ascender(const ttfp_font *font);
-
-/**
-<<<<<<< HEAD
-=======
- * @brief Returns font's descender value.
- */
-int16_t ttfp_get_descender(const ttfp_font *font);
-
-/**
- * @brief Returns font's height.
- */
-int16_t ttfp_get_height(const ttfp_font *font);
-
-/**
- * @brief Returns font's line gap.
- */
-int16_t ttfp_get_line_gap(const ttfp_font *font);
-
-/**
->>>>>>> 2d0c243a
- * @brief Returns font's units per EM.
- *
- * @return Units in a 16..16384 range or `0` otherwise.
- */
-uint16_t ttfp_get_units_per_em(const ttfp_font *font);
-
-/**
- * @brief Returns font's x height.
- *
- * @return x height or 0 when OS/2 table is not present or when its version is < 2.
- */
-int16_t ttfp_get_x_height(const ttfp_font *font);
-
-/**
- * @brief Returns font's underline metrics.
- */
-bool ttfp_get_underline_metrics(const ttfp_font *font, ttfp_line_metrics *metrics);
-
-/**
- * @brief Returns font's strikeout metrics.
- *
- * @return `false` when OS/2 table is not present.
- */
-bool ttfp_get_strikeout_metrics(const ttfp_font *font, ttfp_line_metrics *metrics);
-
-/**
- * @brief Returns font's subscript metrics.
- *
- * @return `false` when OS/2 table is not present.
- */
-bool ttfp_get_subscript_metrics(const ttfp_font *font, ttfp_script_metrics *metrics);
-
-/**
-<<<<<<< HEAD
- * @brief Returns a total number of glyphs in the font.
-=======
- * @brief Returns font's superscript metrics.
- *
- * @return `false` when OS/2 table is not present.
- */
-bool ttfp_get_superscript_metrics(const ttfp_font *font, ttfp_script_metrics *metrics);
-
 /**
  * @brief Returns a total number of glyphs in the font.
  *
@@ -514,7 +359,6 @@
 
 /**
  * @brief Returns a glyphs pair kerning.
->>>>>>> 2d0c243a
  *
  * Only a horizontal kerning is supported.
  *
@@ -532,11 +376,7 @@
  * You must check #ttfp_outline_glyph result for error before using
  * #ttfp_outline_builder's output.
  *
-<<<<<<< HEAD
- * This method supports \b glyf, \b CFF and \b CFF2 tables.
-=======
  * This method supports `glyf` and `CFF` tables.
->>>>>>> 2d0c243a
  */
 bool ttfp_outline_glyph(const ttfp_font *font,
                         ttfp_outline_builder builder,
